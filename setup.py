from setuptools import setup, find_packages


with open("requirements.txt") as f:
    requirements = f.read().strip().split("\n")

with open("README.rst") as readme_file:
    readme = readme_file.read()

with open("HISTORY.rst") as history_file:
    history = history_file.read()


setup(
    name="dodola",
    version="0.1.0a0",
    description="GCM bias-correction and downscaling.",
    long_description=readme + "\n\n" + history,
    long_description_content_type="text/x-rst",
    url="https://github.com/ClimateImpactLab/dodola",
    license="MIT license",
    classifiers=[
        "Development Status :: 2 - Pre-Alpha",
        "Natural Language :: English",
        "License :: OSI Approved :: Apache Software License",
        "Programming Language :: Python :: 3",
        "Topic :: Scientific/Engineering",
        "Operating System :: OS Independent",
        "Intended Audience :: Science/Research",
    ],
    project_urls={
        "Source": "https://github.com/ClimateImpactLab/dodola",
        "Tracker": "https://github.com/ClimateImpactLab/dodola/issues",
    },
    packages=find_packages(),
    include_package_data=True,
    zip_safe=False,
    python_requires=">=3.7",
<<<<<<< HEAD
    install_requires=requirements,
=======
    # install_requires=requirements,
    setup_requires=["setuptools_scm"],
>>>>>>> 103fe43e
    entry_points="""
    [console_scripts]
    dodola=dodola.cli:dodola_cli
""",
)<|MERGE_RESOLUTION|>--- conflicted
+++ resolved
@@ -36,12 +36,7 @@
     include_package_data=True,
     zip_safe=False,
     python_requires=">=3.7",
-<<<<<<< HEAD
-    install_requires=requirements,
-=======
     # install_requires=requirements,
-    setup_requires=["setuptools_scm"],
->>>>>>> 103fe43e
     entry_points="""
     [console_scripts]
     dodola=dodola.cli:dodola_cli

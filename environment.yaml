name: base
channels:
- conda-forge
dependencies:
- adlfs=0.6
- click
- cftime
- fsspec=0.8.7 # Pinned req. for adlfs < 0.7
- gcsfs
- numpy
- pip
- pytest
- python=3.8
<<<<<<< HEAD
- rechunker
- s3fs
- xarray
=======
- xarray=0.17.0 # Pinned for bug in dodola.services.rechunk
>>>>>>> 01fd9652
- xesmf
- esmpy=8.0.1=nompi_py38h5410a82_2  # Not direct dep. Dep of xesmf.
- bottleneck
- xclim
- zarr
- pip:
  - git+https://github.com/dgergel/xsd@pointwisedownscaler_interimfix<|MERGE_RESOLUTION|>--- conflicted
+++ resolved
@@ -11,13 +11,8 @@
 - pip
 - pytest
 - python=3.8
-<<<<<<< HEAD
-- rechunker
 - s3fs
-- xarray
-=======
 - xarray=0.17.0 # Pinned for bug in dodola.services.rechunk
->>>>>>> 01fd9652
 - xesmf
 - esmpy=8.0.1=nompi_py38h5410a82_2  # Not direct dep. Dep of xesmf.
 - bottleneck

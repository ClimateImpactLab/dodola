"""Commandline interface to the application.
"""

import logging
import click
import dodola.services as services


logger = logging.getLogger(__name__)


# Main entry point
@click.group(context_settings={"help_option_names": ["-h", "--help"]})
@click.option("--debug/--no-debug", default=False, envvar="DODOLA_DEBUG")
def dodola_cli(debug):
    """GCM bias-correction and downscaling

    Authenticate with storage by setting the appropriate environment variables
    for your fsspec-compatibile URL library.
    """
    noisy_loggers = [
        "azure.core.pipeline.policies.http_logging_policy",
        "asyncio",
        "adlfs.spec",
        "chardet.universaldetector",
        "fsspec",
    ]
    for logger_name in noisy_loggers:
        nl = logging.getLogger(logger_name)
        nl.setLevel(logging.WARNING)

    loglevel = logging.INFO
    if debug:
        loglevel = logging.DEBUG

    logging.basicConfig(level=loglevel)


@dodola_cli.command(help="Clean up and standardize GCM")
@click.argument("x", required=True)
@click.argument("out", required=True)
@click.option(
    "--drop-leapdays/--no-drop-leapdays",
    default=True,
    help="Whether to remove leap days",
)
def cleancmip6(x, out, drop_leapdays):
    """Clean and standardize CMIP6 GCM to 'out'. If drop-leapdays option is set, remove leap days"""
    services.clean_cmip6(x, out, drop_leapdays)


@dodola_cli.command(help="Remove leap days and update calendar")
@click.argument("x", required=True)
@click.argument("out", required=True)
def removeleapdays(x, out):
    """ Remove leap days and update calendar attribute"""
    services.remove_leapdays(x, out)


@dodola_cli.command(help="Bias-correct GCM on observations")
@click.argument("x", required=True)
@click.argument("xtrain", required=True)
@click.argument("trainvariable", required=True)
@click.argument("ytrain", required=True)
@click.argument("out", required=True)
@click.argument("outvariable", required=True)
@click.argument("method", required=True)
def biascorrect(x, xtrain, trainvariable, ytrain, out, outvariable, method):
    """Bias-correct GCM (x) to 'out' based on model (xtrain), obs (ytrain) using (method)"""
    services.bias_correct(
        x,
        xtrain,
        ytrain,
        out,
        train_variable=trainvariable,
        out_variable=outvariable,
        method=method,
    )


@dodola_cli.command(help="Build NetCDF weights file for regridding")
@click.argument("x", required=True)
@click.option(
    "--method",
    "-m",
    required=True,
    help="Regridding method - 'bilinear' or 'conservative'",
)
@click.option(
    "--targetresolution", "-r", default=1.0, help="Global-grid resolution to regrid to"
)
@click.option("--outpath", "-o", default=None, help="Local path to write weights file")
def buildweights(x, method, targetresolution, outpath):
    """Generate local NetCDF weights file for regridding a target climate dataset

    Note, the output weights file is only written to the local disk. See
    https://xesmf.readthedocs.io/ for details on requirements for `x` with
    different methods.
    """
    # Configure storage while we have access to users configurations.
    services.build_weights(
        str(x),
        str(method),
        target_resolution=float(targetresolution),
        outpath=str(outpath),
    )


@dodola_cli.command(help="Rechunk Zarr store")
@click.argument("x", required=True)
@click.option(
    "--chunk", "-c", multiple=True, required=True, help="coord=chunksize to rechunk to"
)
@click.option("--out", "-o", required=True)
def rechunk(x, variable, chunk, maxmemory, out):
    """Rechunk Zarr store"""
    # Convert ["k1=1", "k2=2"] into {k1: 1, k2: 2}
    coord_chunks = {c.split("=")[0]: int(c.split("=")[1]) for c in chunk}
    target_chunks = {variable: coord_chunks}

    services.rechunk(
        str(x),
        target_chunks=target_chunks,
        out=out,
<<<<<<< HEAD
        max_mem=maxmemory,
=======
        storage=_authenticate_storage(),
>>>>>>> 01fd9652
    )


@dodola_cli.command(help="Build NetCDF weights file for regridding")
@click.argument("x", required=True)
@click.option("--out", "-o", required=True)
@click.option(
    "--method",
    "-m",
    required=True,
    help="Regridding method - 'bilinear' or 'conservative'",
)
@click.option("--domain-file", "-d", help="Domain file to regrid to")
@click.option(
    "--weightspath",
    "-w",
    default=None,
    help="Local path to existing regrid weights file",
)
def regrid(x, out, method, domain_file, weightspath):
    """Regrid a target climate dataset

    Note, the weightspath only accepts paths to NetCDF files on the local disk. See
    https://xesmf.readthedocs.io/ for details on requirements for `x` with
    different methods.
    """
    # Configure storage while we have access to users configurations.
    services.regrid(
        str(x),
        out=str(out),
        method=str(method),
        domain_file=domain_file,
        weights_path=weightspath,
    )<|MERGE_RESOLUTION|>--- conflicted
+++ resolved
@@ -122,11 +122,6 @@
         str(x),
         target_chunks=target_chunks,
         out=out,
-<<<<<<< HEAD
-        max_mem=maxmemory,
-=======
-        storage=_authenticate_storage(),
->>>>>>> 01fd9652
     )
 
 

--- conflicted
+++ resolved
@@ -95,9 +95,7 @@
         storage,
         train_variable=trainvariable,
         out_variable=outvariable,
-<<<<<<< HEAD
         method=method,
-=======
     )
 
 
@@ -183,5 +181,4 @@
         target_resolution=float(targetgrid),
         storage=storage,
         outpath=str(outpath),
->>>>>>> a65e2db3
     )
--- conflicted
+++ resolved
@@ -71,7 +71,6 @@
 
 
 @log_service
-<<<<<<< HEAD
 def downscale(
     x,
     y_climo_coarse,
@@ -133,10 +132,7 @@
 
 
 @log_service
-def build_weights(x, method, storage, target_resolution=1.0, outpath=None):
-=======
 def build_weights(x, method, target_resolution=1.0, outpath=None):
->>>>>>> cfa90a4e
     """Generate local NetCDF weights file for regridding climate data
 
     Parameters

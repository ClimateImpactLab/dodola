--- conflicted
+++ resolved
@@ -1,14 +1,10 @@
 """Used by the CLI or any UI to deliver services to our lovely users
 """
 import logging
-from dodola.core import bias_correct_bcsd, build_xesmf_weights_file
-
-<<<<<<< HEAD
-from dodola.core import apply_bias_correction
-=======
+from dodola.core import apply_bias_correction, build_xesmf_weights_file
 
 logger = logging.getLogger(__name__)
->>>>>>> a65e2db3
+
 
 
 def bias_correct(

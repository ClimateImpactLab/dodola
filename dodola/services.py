"""Used by the CLI or any UI to deliver services to our lovely users
"""
from functools import wraps
import logging
from dodola.core import (
    apply_bias_correction,
    build_xesmf_weights_file,
    xesmf_regrid,
    standardize_gcm,
    xclim_remove_leapdays,
    apply_downscaling,
)
import dodola.repository as storage

logger = logging.getLogger(__name__)


def log_service(func):
    """Decorator for dodola.services to log service start and stop"""

    @wraps(func)
    def service_logger(*args, **kwargs):
        servicename = func.__name__
        logger.info(f"Starting {servicename} dodola service")
        func(*args, **kwargs)
        logger.info(f"dodola service {servicename} done")

    return service_logger


@log_service
def bias_correct(x, x_train, train_variable, y_train, out, out_variable, method):
    """Bias correct input model data with IO to storage

    Parameters
    ----------
    x : str
        Storage URL to input data to bias correct.
    x_train : str
        Storage URL to input biased data to use for training bias-correction
        model.
    train_variable : str
        Variable name used in training and obs data.
    y_train : str
        Storage URL to input 'true' data or observations to use for training
        bias-correction model.
    out : str
        Storage URL to write bias-corrected output to.
    af : str
        Storage URL to write fine-resolution adjustment factors to.
    out_variable : str
        Variable name used as output variable name.
    method : str
        Bias correction method to be used.
    """
    gcm_training_ds = storage.read(x_train)
    obs_training_ds = storage.read(y_train)
    gcm_predict_ds = storage.read(x)

    # This is all made up demo. Just get the output dataset the user expects.
    bias_corrected_ds = apply_bias_correction(
        gcm_training_ds,
        obs_training_ds,
        gcm_predict_ds,
        train_variable,
        out_variable,
        method,
    )

    storage.write(out, bias_corrected_ds)


@log_service
<<<<<<< HEAD
def downscale(
    x,
    y_climo_coarse,
    y_climo_fine,
    out,
    train_variable,
    out_variable,
    method,
    domain_file,
    adjustmentfactors=None,
    weights_path=None,
):
    """Downscale bias corrected model data with IO to storage

    Parameters
    ----------
    x : str
        Storage URL to bias corrected input data to downscale.
    y_climo_coarse : str
        Storage URL to input coarse-res obs climatology to use for computing adjustment factors.
    y_climo_fine : str
        Storage URL to input fine-res obs climatology to use for computing adjustment factors.
    out : str
        Storage URL to write downscaled output to.
    adjustmentfactors : str, optional
        Storage URL to write fine-resolution adjustment factors to.
    train_variable : str
        Variable name used in training and obs data.
    out_variable : str
        Variable name used as output variable name.
    method : str
        Downscaling method to be used.
    domain_file : str
        Storage URL to input grid for regridding adjustment factors
    adjustmentfactors : str, optional
        Storage URL to write fine-resolution adjustment factors to.
    weights_path : str, optional
        Storage URL for input weights for regridding
    """
    bc_ds = storage.read(x)
    obs_climo_coarse = storage.read(y_climo_coarse)
    obs_climo_fine = storage.read(y_climo_fine)
    domain_fine = storage.read(domain_file)

    adjustment_factors, downscaled_ds = apply_downscaling(
        bc_ds,
        obs_climo_coarse,
        obs_climo_fine,
        train_variable,
        out_variable,
        method,
        domain_fine,
        weights_path=weights_path,
    )

    storage.write(out, downscaled_ds)
    storage.write(adjustmentfactors, adjustment_factors)


@log_service
def build_weights(x, method, target_resolution=1.0, outpath=None):
=======
def build_weights(x, method, domain_file, outpath=None):
>>>>>>> b3907fca
    """Generate local NetCDF weights file for regridding climate data

    Parameters
    ----------
    x : str
        Storage URL to input xr.Dataset that will be regridded.
    method : str
        Method of regridding. Passed to ``xesmf.Regridder``.
    domain_file : str
        Storage URL to input xr.Dataset domain file to regrid to.
    outpath : optional
        Local file path name to write regridding weights file to.
    """
    ds = storage.read(x)

    ds_domain = storage.read(domain_file)

    build_xesmf_weights_file(ds, ds_domain, method=method, filename=outpath)


@log_service
def rechunk(x, target_chunks, out):
    """Rechunk data to specification

    Parameters
    ----------
    x : str
        Storage URL to input data.
    target_chunks : dict
        Mapping {coordinate_name: chunk_size} showing how data is
        to be rechunked.
    out : str
        Storage URL to write rechunked output to.
    """
    ds = storage.read(x)

    # Simple, stable, but not for more specialized rechunking needs.
    # In that case use "rechunker" package, or similar.
    ds = ds.chunk(target_chunks)

    # Hack to get around issue with writing chunks to zarr in xarray ~v0.17.0
    # https://github.com/pydata/xarray/issues/2300
    for v in ds.data_vars.keys():
        del ds[v].encoding["chunks"]

    storage.write(out, ds)


@log_service
def regrid(x, out, method, domain_file, weights_path=None):
    """Regrid climate data

    Parameters
    ----------
    x : str
        Storage URL to input xr.Dataset that will be regridded.
    out : str
        Storage URL to write regridded output to.
    method : str
        Method of regridding. Passed to ``xesmf.Regridder``.
    domain_file : str
        Storage URL to input xr.Dataset domain file to regrid to.
    weights_path : optional
        Local file path name to write regridding weights file to.
    """
    ds = storage.read(x)

    ds_domain = storage.read(domain_file)

    regridded_ds = xesmf_regrid(
        ds,
        ds_domain,
        method=method,
        weights_path=weights_path,
    )

    storage.write(out, regridded_ds)


@log_service
def clean_cmip6(x, out, leapday_removal):
    """Cleans and standardizes CMIP6 GCM

    Parameters
    ----------
    x : str
        Storage URL to input xr.Dataset that will be cleaned.
    out : str
        Storage URL to write cleaned GCM output to.
    leapday_removal : bool
        Whether or not to remove leap days.
    """
    ds = storage.read(x)
    cleaned_ds = standardize_gcm(ds, leapday_removal)
    storage.write(out, cleaned_ds)


@log_service
def remove_leapdays(x, out):
    """Removes leap days and updates calendar attribute

    Parameters
    ----------
    x : str
        Storage URL to input xr.Dataset that will be regridded.
    out : str
        Storage URL to write regridded output to.
    """
    ds = storage.read(x)
    noleap_ds = xclim_remove_leapdays(ds)
    storage.write(out, noleap_ds)


@log_service
def disaggregate(x, weights, out, repo):
    """This is just an example. Please replace or delete."""
    raise NotImplementedError<|MERGE_RESOLUTION|>--- conflicted
+++ resolved
@@ -71,7 +71,6 @@
 
 
 @log_service
-<<<<<<< HEAD
 def downscale(
     x,
     y_climo_coarse,
@@ -132,10 +131,7 @@
 
 
 @log_service
-def build_weights(x, method, target_resolution=1.0, outpath=None):
-=======
 def build_weights(x, method, domain_file, outpath=None):
->>>>>>> b3907fca
     """Generate local NetCDF weights file for regridding climate data
 
     Parameters

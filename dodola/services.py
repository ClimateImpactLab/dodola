--- conflicted
+++ resolved
@@ -10,13 +10,10 @@
     xesmf_regrid,
     standardize_gcm,
     xclim_remove_leapdays,
-<<<<<<< HEAD
+    apply_downscaling,
     qdm_rollingyearwindow,
     train_quantiledeltamapping,
     adjust_quantiledeltamapping_year,
-=======
-    apply_downscaling,
->>>>>>> 8b4e0ea5
 )
 import dodola.repository as storage
 

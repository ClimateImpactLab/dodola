"""Test application services
"""

import numpy as np
import pytest
import xarray as xr
from xesmf.data import wave_smooth
from xesmf.util import grid_global
from dodola.services import (
    bias_correct,
    build_weights,
    rechunk,
    regrid,
    remove_leapdays,
    clean_cmip6,
)
import dodola.repository as repository


def _datafactory(x, start_time="1950-01-01"):
    """Populate xr.Dataset with synthetic data for testing"""
    start_time = str(start_time)
    if x.ndim != 1:
        raise ValueError("'x' needs dim of one")

    time = xr.cftime_range(
        start=start_time, freq="D", periods=len(x), calendar="standard"
    )

    out = xr.Dataset(
        {"fakevariable": (["time", "lon", "lat"], x[:, np.newaxis, np.newaxis])},
        coords={
            "index": time,
            "time": time,
            "lon": (["lon"], [1.0]),
            "lat": (["lat"], [1.0]),
        },
    )
    return out


def _gcmfactory(x, start_time="1950-01-01"):
    """Populate xr.Dataset with synthetic GCM data for testing
    that includes extra dimensions and leap days to be removed.
    """
    start_time = str(start_time)
    if x.ndim != 1:
        raise ValueError("'x' needs dim of one")

    time = xr.cftime_range(
        start=start_time, freq="D", periods=len(x), calendar="standard"
    )

    out = xr.Dataset(
        {
            "fakevariable": (
                ["time", "lon", "lat", "member_id"],
                x[:, np.newaxis, np.newaxis, np.newaxis],
            )
        },
        coords={
            "index": time,
            "time": time,
            "lon": (["lon"], [1.0]),
            "lat": (["lat"], [1.0]),
            "member_id": (["member_id"], [1.0]),
            "height": (["height"], [1.0]),
            "time_bnds": (["time_bnds"], [1.0]),
        },
    )
    # out['time'] = out['time'].assign_attrs({'calendar': 'standard'})
    return out


@pytest.fixture
def domain_file(request):
    """ Creates a fake domain Dataset for testing"""
    lon_name = "lon"
    lat_name = "lat"
    domain = grid_global(request.param, request.param)
    domain[lat_name] = np.unique(domain[lat_name].values)
    domain[lon_name] = np.unique(domain[lon_name].values)

    return domain


@pytest.mark.parametrize(
    "method, expected_head, expected_tail",
    [
        pytest.param(
            "QDM",
            np.array(
                [6.6613381e-16, 8.6090365e-3, 1.7215521e-2, 2.58169e-2, 3.4410626e-2]
            ),
            np.array(
                [
                    -3.4410626e-2,
                    -2.58169e-2,
                    -1.7215521e-2,
                    -8.6090365e-3,
                    -1.110223e-15,
                ]
            ),
            id="QDM head/tail",
        ),
        pytest.param(
            "BCSD",
            np.array([-0.08129293, -0.07613746, -0.0709855, -0.0658377, -0.0606947]),
            np.array([0.0520793, 0.06581804, 0.07096781, 0.07612168, 0.08127902]),
            id="BCSD head/tail",
        ),
    ],
)
def test_bias_correct_basic_call(method, expected_head, expected_tail):
    """Simple integration test of bias_correct service"""
    # Setup input data.
    n_years = 10
    n = n_years * 365  # need daily data...

    # Our "biased model".
    model_bias = 2
    ts = np.sin(np.linspace(-10 * np.pi, 10 * np.pi, n)) * 0.5
    x_train = _datafactory((ts + model_bias))
    # True "observations".
    y_train = _datafactory(ts)
    # Yes, we're testing and training on the same data...
    x_test = x_train.copy(deep=True)

    output_key = "memory://test_bias_correct_basic_call/test_output.zarr"
    training_model_key = "memory://test_bias_correct_basic_call/x_train.zarr"
    training_obs_key = "memory://test_bias_correct_basic_call/y_train.zarr"
    forecast_model_key = "memory://test_bias_correct_basic_call/x_test.zarr"

    # Load up a fake repo with our input data in the place of big data and cloud
    # storage.
    repository.write(training_model_key, x_train)
    repository.write(training_obs_key, y_train)
    repository.write(forecast_model_key, x_test)

    bias_correct(
        forecast_model_key,
        x_train=training_model_key,
        train_variable="fakevariable",
        y_train=training_obs_key,
        out=output_key,
        out_variable="fakevariable",
        method=method,
    )

    # We can't just test for removal of bias here since quantile mapping
    # and adding in trend are both components of bias correction,
    # so testing head and tail values instead
    np.testing.assert_almost_equal(
        repository.read(output_key)["fakevariable"].squeeze(drop=True).values[:5],
        expected_head,
    )
    np.testing.assert_almost_equal(
        repository.read(output_key)["fakevariable"].squeeze(drop=True).values[-5:],
        expected_tail,
    )


@pytest.mark.parametrize("regrid_method", ["bilinear", "conservative"])
def test_build_weights(regrid_method, tmpdir):
    """Test that services.build_weights produces a weights file"""
    # Output to tmp dir so we cleanup & don't clobber existing files...
    weightsfile = tmpdir.join("a_file_path_weights.nc")

    # Make fake input data.
    ds_in = grid_global(30, 20)
    ds_in["fakevariable"] = wave_smooth(ds_in["lon"], ds_in["lat"])

    url = "memory://test_build_weights/a_file_path.zarr"
    repository.write(url, ds_in)

    build_weights(url, method=regrid_method, outpath=weightsfile)
    # Test that weights file is actually created where we asked.
    assert weightsfile.exists()


def test_rechunk():
    """Test that rechunk service rechunks"""
    chunks_goal = {"time": 4, "lon": 1, "lat": 1}
    test_ds = xr.Dataset(
        {"fakevariable": (["time", "lon", "lat"], np.ones((4, 4, 4)))},
        coords={
            "time": [1, 2, 3, 4],
            "lon": (["lon"], [1.0, 2.0, 3.0, 4.0]),
            "lat": (["lat"], [1.5, 2.5, 3.5, 4.5]),
        },
    )

    in_url = "memory://test_rechunk/input_ds.zarr"
    out_url = "memory://test_rechunk/output_ds.zarr"
    repository.write(in_url, test_ds)

    rechunk(
<<<<<<< HEAD
        in_url,
        target_chunks={"fakevariable": chunks_goal},
        out=out_url,
        max_mem=256000,
=======
        "input_ds",
        target_chunks=chunks_goal,
        out="output_ds",
        storage=fakestorage,
>>>>>>> 01fd9652
    )
    actual_chunks = repository.read(out_url)["fakevariable"].data.chunksize

    assert actual_chunks == tuple(chunks_goal.values())


@pytest.mark.parametrize(
    "domain_file, regrid_method, expected_shape",
    [
        pytest.param(
            1.0,
            "bilinear",
            (180, 360),
            id="Bilinear regrid",
        ),
        pytest.param(
            1.0,
            "conservative",
            (180, 360),
            id="Conservative regrid",
        ),
    ],
    indirect=["domain_file"],
)
def test_regrid_methods(domain_file, regrid_method, expected_shape):
    """Smoke test that services.regrid outputs with different regrid methods

    The expected shape is the same, but change in methods should not error.
    """
    # Make fake input data.
    ds_in = grid_global(30, 20)
    ds_in["fakevariable"] = wave_smooth(ds_in["lon"], ds_in["lat"])

    in_url = "memory://test_regrid_methods/an/input/path.zarr"
    domain_file_url = "memory://test_regrid_methods/a/domainfile/path.zarr"
    out_url = "memory://test_regrid_methods/an/output/path.zarr"
    repository.write(in_url, ds_in)
    repository.write(domain_file_url, domain_file)

    regrid(in_url, out=out_url, method=regrid_method, domain_file=domain_file_url)
    actual_shape = repository.read(out_url)["fakevariable"].shape
    assert actual_shape == expected_shape


@pytest.mark.parametrize(
    "domain_file, expected_shape",
    [
        pytest.param(
            1.0,
            (180, 360),
            id="Regrid to domain file grid",
        ),
        pytest.param(
            2.0,
            (90, 180),
            id="Regrid to global 2.0° x 2.0° grid",
        ),
    ],
    indirect=["domain_file"],
)
def test_regrid_resolution(domain_file, expected_shape):
    """Smoke test that services.regrid outputs with different grid resolutions

    The expected shape is the same, but change in methods should not error.
    """
    # Make fake input data.
    ds_in = grid_global(30, 20)
    ds_in["fakevariable"] = wave_smooth(ds_in["lon"], ds_in["lat"])

    in_url = "memory://test_regrid_resolution/an/input/path.zarr"
    domain_file_url = "memory://test_regrid_resolution/a/domainfile/path.zarr"
    out_url = "memory://test_regrid_resolution/an/output/path.zarr"
    repository.write(in_url, ds_in)
    repository.write(domain_file_url, domain_file)

    regrid(in_url, out=out_url, method="bilinear", domain_file=domain_file_url)
    actual_shape = repository.read(out_url)["fakevariable"].shape
    assert actual_shape == expected_shape


@pytest.mark.parametrize(
    "domain_file", [pytest.param(1.0, id="Regrid to domain file grid")], indirect=True
)
def test_regrid_weights_integration(domain_file, tmpdir):
    """Test basic integration between service.regrid and service.build_weights"""
    expected_shape = (180, 360)
    # Output to tmp dir so we cleanup & don't clobber existing files...
    weightsfile = tmpdir.join("a_file_path_weights.nc")

    # Make fake input data.
    ds_in = grid_global(30, 20)
    ds_in["fakevariable"] = wave_smooth(ds_in["lon"], ds_in["lat"])

    in_url = "memory://test_regrid_weights_integration/an/input/path.zarr"
    domain_file_url = "memory://test_regrid_weights_integration/a/domainfile/path.zarr"
    out_url = "memory://test_regrid_weights_integration/an/output/path.zarr"
    repository.write(in_url, ds_in)
    repository.write(domain_file_url, domain_file)

    # First, use service to pre-build regridding weights files, then read-in to regrid.
    build_weights(in_url, method="bilinear", outpath=weightsfile)
    regrid(
        in_url,
        out=out_url,
        method="bilinear",
        weights_path=weightsfile,
        domain_file=domain_file_url,
    )
    actual_shape = repository.read(out_url)["fakevariable"].shape
    assert actual_shape == expected_shape


def test_clean_cmip6():
    """ Tests that cmip6 cleanup removes extra dimensions on dataset """
    # Setup input data
    n = 1500  # need over four years of daily data
    ts = np.sin(np.linspace(-10 * np.pi, 10 * np.pi, n)) * 0.5
    ds_gcm = _gcmfactory(ts, start_time="1950-01-01")

    in_url = "memory://test_clean_cmip6/an/input/path.zarr"
    out_url = "memory://test_clean_cmip6/an/output/path.zarr"
    repository.write(in_url, ds_gcm)

    clean_cmip6(in_url, out_url, leapday_removal=True)
    ds_cleaned = repository.read(out_url)

    assert "height" not in ds_cleaned.dims
    assert "member_id" not in ds_cleaned.dims
    assert "time_bnds" not in ds_cleaned.dims


def test_remove_leapdays():
    """ Test that leapday removal service removes leap days """
    # Setup input data
    n = 1500  # need over four years of daily data
    ts = np.sin(np.linspace(-10 * np.pi, 10 * np.pi, n)) * 0.5
    ds_leap = _gcmfactory(ts, start_time="1950-01-01")

    in_url = "memory://test_remove_leapdays/an/input/path.zarr"
    out_url = "memory://test_remove_leapdays/an/output/path.zarr"
    repository.write(in_url, ds_leap)

    remove_leapdays(in_url, out_url)
    ds_noleap = repository.read(out_url)
    ds_leapyear = ds_noleap.loc[dict(time=slice("1952-01-01", "1952-12-31"))]

    # check to be sure that leap days have been removed
    assert len(ds_leapyear.time) == 365<|MERGE_RESOLUTION|>--- conflicted
+++ resolved
@@ -195,17 +195,9 @@
     repository.write(in_url, test_ds)
 
     rechunk(
-<<<<<<< HEAD
         in_url,
-        target_chunks={"fakevariable": chunks_goal},
+        target_chunks=chunks_goal,
         out=out_url,
-        max_mem=256000,
-=======
-        "input_ds",
-        target_chunks=chunks_goal,
-        out="output_ds",
-        storage=fakestorage,
->>>>>>> 01fd9652
     )
     actual_chunks = repository.read(out_url)["fakevariable"].data.chunksize
 

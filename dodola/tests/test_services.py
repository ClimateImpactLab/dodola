"""Test application services
"""

import numpy as np
import pytest
import xarray as xr
from xesmf.data import wave_smooth
from xesmf.util import grid_global
from xclim.sdba.adjustment import QuantileDeltaMapping
from dodola.services import (
    bias_correct,
    build_weights,
    rechunk,
    regrid,
    remove_leapdays,
    clean_cmip6,
    downscale,
<<<<<<< HEAD
    correct_wet_day_frequency,
=======
    train_qdm,
    apply_qdm,
>>>>>>> d857dddd
)
import dodola.repository as repository


def _datafactory(x, start_time="1950-01-01", variable_name="fakevariable"):
    """Populate xr.Dataset with synthetic data for testing"""
    start_time = str(start_time)
    if x.ndim != 1:
        raise ValueError("'x' needs dim of one")

    time = xr.cftime_range(
        start=start_time, freq="D", periods=len(x), calendar="standard"
    )

    out = xr.Dataset(
        {variable_name: (["time", "lon", "lat"], x[:, np.newaxis, np.newaxis])},
        coords={
            "index": time,
            "time": time,
            "lon": (["lon"], [1.0]),
            "lat": (["lat"], [1.0]),
        },
    )
    return out


def _gcmfactory(x, start_time="1950-01-01"):
    """Populate xr.Dataset with synthetic GCM data for testing
    that includes extra dimensions and leap days to be removed.
    """
    start_time = str(start_time)
    if x.ndim != 1:
        raise ValueError("'x' needs dim of one")

    time = xr.cftime_range(
        start=start_time, freq="D", periods=len(x), calendar="standard"
    )

    out = xr.Dataset(
        {
            "fakevariable": (
                ["time", "lon", "lat", "member_id"],
                x[:, np.newaxis, np.newaxis, np.newaxis],
            )
        },
        coords={
            "index": time,
            "time": time,
            "bnds": [0, 1],
            "lon": (["lon"], [1.0]),
            "lat": (["lat"], [1.0]),
            "member_id": (["member_id"], [1.0]),
            "height": (["height"], [1.0]),
            "time_bnds": (["time", "bnds"], np.ones((len(x), 2))),
        },
    )
    return out


@pytest.fixture
def domain_file(request):
    """Creates a fake domain Dataset for testing"""
    lon_name = "lon"
    lat_name = "lat"
    domain = grid_global(request.param, request.param)
    domain[lat_name] = np.unique(domain[lat_name].values)
    domain[lon_name] = np.unique(domain[lon_name].values)

    return domain


def test_apply_qdm(tmpdir):
    """Test to apply a trained QDM to input data and read the output.

    This is an integration test between train_qdm, apply_qdm.
    """
    # Setup input data.
    target_variable = "fakevariable"
    variable_kind = "additive"
    n_histdays = 10 * 365  # 10 years of daily historical.
    n_simdays = 50 * 365  # 50 years of daily simulation.

    model_bias = 2
    ts_ref = np.ones(n_histdays, dtype=np.float64)
    ts_sim = np.ones(n_simdays, dtype=np.float64)
    hist = _datafactory(ts_ref + model_bias, variable_name=target_variable)
    ref = _datafactory(ts_ref, variable_name=target_variable)
    sim = _datafactory(ts_sim + model_bias, variable_name=target_variable)

    # Load up a fake repo with our input data in the place of big data and cloud
    # storage.
    qdm_key = "memory://test_apply_qdm/qdm.zarr"
    hist_key = "memory://test_apply_qdm/hist.zarr"
    ref_key = "memory://test_apply_qdm/ref.zarr"
    sim_key = "memory://test_apply_qdm/sim.zarr"
    # Writes NC to local disk, so dif format here:
    sim_adjusted_key = tmpdir.join("sim_adjusted.nc")
    repository.write(sim_key, sim)
    repository.write(hist_key, hist)
    repository.write(ref_key, ref)

    target_year = 1995

    train_qdm(
        historical=hist_key,
        reference=ref_key,
        out=qdm_key,
        variable=target_variable,
        kind=variable_kind,
    )
    apply_qdm(
        simulation=sim_key,
        qdm=qdm_key,
        year=target_year,
        variable=target_variable,
        out=sim_adjusted_key,
    )
    adjusted_ds = xr.open_dataset(str(sim_adjusted_key))
    assert target_variable in adjusted_ds.variables


@pytest.mark.parametrize("kind", ["multiplicative", "additive"])
def test_train_qdm(kind):
    """Test that train_qdm outputs store giving sdba.adjustment.QuantileDeltaMapping

    Checks that output is consistent if we do "additive" or "multiplicative"
    QDM kinds.
    """
    # Setup input data.
    n_years = 10
    n = n_years * 365

    model_bias = 2
    ts = np.sin(np.linspace(-10 * 3.14, 10 * 3.14, n)) * 0.5
    hist = _datafactory(ts + model_bias)
    ref = _datafactory(ts)

    output_key = "memory://test_train_qdm/test_output.zarr"
    hist_key = "memory://test_train_qdm/hist.zarr"
    ref_key = "memory://test_train_qdm/ref.zarr"

    # Load up a fake repo with our input data in the place of big data and cloud
    # storage.
    repository.write(hist_key, hist)
    repository.write(ref_key, ref)

    train_qdm(
        historical=hist_key,
        reference=ref_key,
        out=output_key,
        variable="fakevariable",
        kind=kind,
    )

    assert QuantileDeltaMapping.from_dataset(repository.read(output_key))


@pytest.mark.parametrize(
    "method, expected_head, expected_tail",
    [
        pytest.param(
            "QDM",
            np.array(
                [6.6613381e-16, 8.6090365e-3, 1.7215521e-2, 2.58169e-2, 3.4410626e-2]
            ),
            np.array(
                [
                    -3.4410626e-2,
                    -2.58169e-2,
                    -1.7215521e-2,
                    -8.6090365e-3,
                    -1.110223e-15,
                ]
            ),
            id="QDM head/tail",
        ),
    ],
)
def test_bias_correct_basic_call(method, expected_head, expected_tail):
    """Simple integration test of bias_correct service"""
    # Setup input data.
    n_years = 10
    n = n_years * 365  # need daily data...

    # Our "biased model".
    model_bias = 2
    ts = np.sin(np.linspace(-10 * np.pi, 10 * np.pi, n)) * 0.5
    x_train = _datafactory((ts + model_bias))
    # True "observations".
    y_train = _datafactory(ts)
    # Yes, we're testing and training on the same data...
    x_test = x_train.copy(deep=True)

    output_key = "memory://test_bias_correct_basic_call/test_output.zarr"
    training_model_key = "memory://test_bias_correct_basic_call/x_train.zarr"
    training_obs_key = "memory://test_bias_correct_basic_call/y_train.zarr"
    forecast_model_key = "memory://test_bias_correct_basic_call/x_test.zarr"

    # Load up a fake repo with our input data in the place of big data and cloud
    # storage.
    repository.write(training_model_key, x_train)
    repository.write(training_obs_key, y_train)
    repository.write(forecast_model_key, x_test)

    bias_correct(
        forecast_model_key,
        x_train=training_model_key,
        train_variable="fakevariable",
        y_train=training_obs_key,
        out=output_key,
        out_variable="fakevariable",
        method=method,
    )

    # We can't just test for removal of bias here since quantile mapping
    # and adding in trend are both components of bias correction,
    # so testing head and tail values instead
    np.testing.assert_almost_equal(
        repository.read(output_key)["fakevariable"].squeeze(drop=True).values[:5],
        expected_head,
    )
    np.testing.assert_almost_equal(
        repository.read(output_key)["fakevariable"].squeeze(drop=True).values[-5:],
        expected_tail,
    )


@pytest.mark.parametrize(
    "domain_file, regrid_method",
    [pytest.param(1.0, "bilinear"), pytest.param(1.0, "conservative")],
    indirect=["domain_file"],
)
def test_build_weights(domain_file, regrid_method, tmpdir):
    """Test that services.build_weights produces a weights file"""
    # Output to tmp dir so we cleanup & don't clobber existing files...
    weightsfile = tmpdir.join("a_file_path_weights.nc")

    # Make fake input data.
    ds_in = grid_global(30, 20)
    ds_in["fakevariable"] = wave_smooth(ds_in["lon"], ds_in["lat"])

    domain_file_url = "memory://test_regrid_methods/a/domainfile/path.zarr"
    repository.write(domain_file_url, domain_file)

    url = "memory://test_build_weights/a_file_path.zarr"
    repository.write(url, ds_in)

    build_weights(url, regrid_method, domain_file_url, outpath=weightsfile)
    # Test that weights file is actually created where we asked.
    assert weightsfile.exists()


def test_rechunk():
    """Test that rechunk service rechunks"""
    chunks_goal = {"time": 4, "lon": 1, "lat": 1}
    test_ds = xr.Dataset(
        {"fakevariable": (["time", "lon", "lat"], np.ones((4, 4, 4)))},
        coords={
            "time": [1, 2, 3, 4],
            "lon": (["lon"], [1.0, 2.0, 3.0, 4.0]),
            "lat": (["lat"], [1.5, 2.5, 3.5, 4.5]),
        },
    )

    in_url = "memory://test_rechunk/input_ds.zarr"
    out_url = "memory://test_rechunk/output_ds.zarr"
    repository.write(in_url, test_ds)

    rechunk(
        in_url,
        target_chunks=chunks_goal,
        out=out_url,
    )
    actual_chunks = repository.read(out_url)["fakevariable"].data.chunksize

    assert actual_chunks == tuple(chunks_goal.values())


@pytest.mark.parametrize(
    "domain_file, regrid_method, expected_shape",
    [
        pytest.param(
            1.0,
            "bilinear",
            (180, 360),
            id="Bilinear regrid",
        ),
        pytest.param(
            1.0,
            "conservative",
            (180, 360),
            id="Conservative regrid",
        ),
    ],
    indirect=["domain_file"],
)
def test_regrid_methods(domain_file, regrid_method, expected_shape):
    """Smoke test that services.regrid outputs with different regrid methods

    The expected shape is the same, but change in methods should not error.
    """
    # Make fake input data.
    ds_in = grid_global(30, 20)
    ds_in["fakevariable"] = wave_smooth(ds_in["lon"], ds_in["lat"])

    in_url = "memory://test_regrid_methods/an/input/path.zarr"
    domain_file_url = "memory://test_regrid_methods/a/domainfile/path.zarr"
    out_url = "memory://test_regrid_methods/an/output/path.zarr"
    repository.write(in_url, ds_in)
    repository.write(domain_file_url, domain_file)

    regrid(in_url, out=out_url, method=regrid_method, domain_file=domain_file_url)
    actual_shape = repository.read(out_url)["fakevariable"].shape
    assert actual_shape == expected_shape


@pytest.mark.parametrize(
    "domain_file, expected_shape",
    [
        pytest.param(
            1.0,
            (180, 360),
            id="Regrid to domain file grid",
        ),
        pytest.param(
            2.0,
            (90, 180),
            id="Regrid to global 2.0° x 2.0° grid",
        ),
    ],
    indirect=["domain_file"],
)
def test_regrid_resolution(domain_file, expected_shape):
    """Smoke test that services.regrid outputs with different grid resolutions

    The expected shape is the same, but change in methods should not error.
    """
    # Make fake input data.
    ds_in = grid_global(30, 20)
    ds_in["fakevariable"] = wave_smooth(ds_in["lon"], ds_in["lat"])

    in_url = "memory://test_regrid_resolution/an/input/path.zarr"
    domain_file_url = "memory://test_regrid_resolution/a/domainfile/path.zarr"
    out_url = "memory://test_regrid_resolution/an/output/path.zarr"
    repository.write(in_url, ds_in)
    repository.write(domain_file_url, domain_file)

    regrid(in_url, out=out_url, method="bilinear", domain_file=domain_file_url)
    actual_shape = repository.read(out_url)["fakevariable"].shape
    assert actual_shape == expected_shape


@pytest.mark.parametrize(
    "domain_file", [pytest.param(1.0, id="Regrid to domain file grid")], indirect=True
)
def test_regrid_weights_integration(domain_file, tmpdir):
    """Test basic integration between service.regrid and service.build_weights"""
    expected_shape = (180, 360)
    # Output to tmp dir so we cleanup & don't clobber existing files...
    weightsfile = tmpdir.join("a_file_path_weights.nc")

    # Make fake input data.
    ds_in = grid_global(30, 20)
    ds_in["fakevariable"] = wave_smooth(ds_in["lon"], ds_in["lat"])

    in_url = "memory://test_regrid_weights_integration/an/input/path.zarr"
    domain_file_url = "memory://test_regrid_weights_integration/a/domainfile/path.zarr"
    out_url = "memory://test_regrid_weights_integration/an/output/path.zarr"
    repository.write(in_url, ds_in)
    repository.write(domain_file_url, domain_file)

    # First, use service to pre-build regridding weights files, then read-in to regrid.
    build_weights(
        in_url, method="bilinear", domain_file=domain_file_url, outpath=weightsfile
    )
    regrid(
        in_url,
        out=out_url,
        method="bilinear",
        weights_path=weightsfile,
        domain_file=domain_file_url,
    )
    actual_shape = repository.read(out_url)["fakevariable"].shape
    assert actual_shape == expected_shape


def test_clean_cmip6():
    """Tests that cmip6 cleanup removes extra dimensions on dataset"""
    # Setup input data
    n = 1500  # need over four years of daily data
    ts = np.sin(np.linspace(-10 * np.pi, 10 * np.pi, n)) * 0.5
    ds_gcm = _gcmfactory(ts, start_time="1950-01-01")

    in_url = "memory://test_clean_cmip6/an/input/path.zarr"
    out_url = "memory://test_clean_cmip6/an/output/path.zarr"
    repository.write(in_url, ds_gcm)

    clean_cmip6(in_url, out_url, leapday_removal=True)
    ds_cleaned = repository.read(out_url)

    assert "height" not in ds_cleaned.coords
    assert "member_id" not in ds_cleaned.coords
    assert "time_bnds" not in ds_cleaned.coords


def test_remove_leapdays():
    """Test that leapday removal service removes leap days"""
    # Setup input data
    n = 1500  # need over four years of daily data
    ts = np.sin(np.linspace(-10 * np.pi, 10 * np.pi, n)) * 0.5
    ds_leap = _gcmfactory(ts, start_time="1950-01-01")

    in_url = "memory://test_remove_leapdays/an/input/path.zarr"
    out_url = "memory://test_remove_leapdays/an/output/path.zarr"
    repository.write(in_url, ds_leap)

    remove_leapdays(in_url, out_url)
    ds_noleap = repository.read(out_url)
    ds_leapyear = ds_noleap.loc[dict(time=slice("1952-01-01", "1952-12-31"))]

    # check to be sure that leap days have been removed
    assert len(ds_leapyear.time) == 365


@pytest.mark.parametrize(
    "process", [pytest.param("pre-process"), pytest.param("post-process")]
)
def test_correct_wet_day_frequency(process):
    """Test that wet day frequency correction corrects the frequency of wet days"""
    # Make some fake precip data
    n = 700
    threshold = 0.05
    ts = np.linspace(0.0, 10, num=n)
    ds_precip = _datafactory(ts, start_time="1950-01-01")
    in_url = "memory://test_correct_wet_day_frequency/an/input/path.zarr"
    out_url = "memory://test_correct_wet_day_frequency/an/output/path.zarr"
    repository.write(in_url, ds_precip)

    correct_wet_day_frequency(in_url, out=out_url, process=process)
    ds_precip_corrected = repository.read(out_url)

    if process == "pre-process":
        # all 0 values should have been set to a random uniform value below 0.05
        assert (
            ds_precip_corrected["fakevariable"].where(
                ds_precip["fakevariable"] == 0, drop=True
            )
            != 0.0
        )
        assert (
            ds_precip_corrected["fakevariable"].where(
                ds_precip["fakevariable"] == 0, drop=True
            )
            < threshold
        )
    elif process == "post-process":
        # all values below 0.05 should be reset to 0
        assert (
            ds_precip_corrected["fakevariable"]
            .where(ds_precip["fakevariable"] < 0.05, drop=True)
            .all()
            == 0.0
        )


@pytest.mark.parametrize(
    "domain_file, method, var",
    [
        pytest.param(30, "BCSD", "temperature"),
        pytest.param(30, "BCSD", "precipitation"),
    ],
    indirect=["domain_file"],
)
def test_downscale(domain_file, method, var):
    """Simple test of downscaling service"""
    # set up test data
    start_time = "1950-01-01"
    end_time = "1951-12-31"

    # make fake bias corrected data
    res = 36
    lat_name = "lat"
    lon_name = "lon"
    ds_bc = grid_global(res, res)
    ds_bc = ds_bc.rename({"x": lon_name, "y": lat_name})
    ds_bc[lat_name] = np.unique(ds_bc[lat_name].values)
    ds_bc[lon_name] = np.unique(ds_bc[lon_name].values)
    time = xr.cftime_range(start_time, end_time, freq="D")
    ds_bc[var] = xr.DataArray(
        np.random.randn(len(time), len(ds_bc["lat"]), len(ds_bc["lon"])),
        dims=("time", "lat", "lon"),
        coords={"time": time, "lat": ds_bc["lat"], "lon": ds_bc["lon"]},
    )
    ds_bc = ds_bc.drop(["lon_b", "lat_b"])

    # make fake climatology at coarse res
    ds_for_climo = grid_global(res, res)
    ds_for_climo = ds_for_climo.rename({"x": lon_name, "y": lat_name})
    ds_for_climo[lat_name] = np.unique(ds_for_climo[lat_name].values)
    ds_for_climo[lon_name] = np.unique(ds_for_climo[lon_name].values)
    ds_for_climo[var] = xr.DataArray(
        np.random.randn(len(time), len(ds_for_climo["lat"]), len(ds_for_climo["lon"])),
        dims=("time", "lat", "lon"),
        coords={"time": time, "lat": ds_for_climo["lat"], "lon": ds_for_climo["lon"]},
    )
    climo_coarse = (
        ds_for_climo.groupby("time.dayofyear").mean().drop(["lon_b", "lat_b"])
    )

    # compute adjustment factor
    if var == "temperature":
        af_coarse = ds_bc.groupby("time.dayofyear") - climo_coarse
    elif var == "precipitation":
        af_coarse = ds_bc.groupby("time.dayofyear") / climo_coarse

    ds_bc_url = "memory://test_downscale/a/biascorrected/path.zarr"
    repository.write(ds_bc_url, ds_bc)

    domain_file_url = "memory://test_downscale/a/domainfile/path.zarr"
    repository.write(domain_file_url, domain_file)

    climo_coarse_url = "memory://test_downscale/a/coarseclimo/path.zarr"
    repository.write(climo_coarse_url, climo_coarse)

    af_coarse_url = "memory://test_downscale/a/coarseaf/path.zarr"
    repository.write(af_coarse_url, af_coarse)

    climo_fine_url = "memory://test_downscale/a/fineclimo/path.zarr"

    af_fine_url = "memory://test_downscale/a/fineaf/path.zarr"

    downscaled_url = "memory://test_downscale/a/downscaled/path.zarr"

    af_saved_url = "memory://test_downscale/a/afsaved/path.zarr"

    # regrid climatology to fine resolution
    regrid(
        climo_coarse_url,
        out=climo_fine_url,
        method="bilinear",
        domain_file=domain_file_url,
    )
    climo_fine = repository.read(climo_fine_url)[var]

    # regrid adjustment factor
    regrid(
        af_coarse_url,
        af_fine_url,
        method="bilinear",
        domain_file=domain_file_url,
    )
    af_fine = repository.read(af_fine_url)[var]

    # compute test downscaled values
    if var == "temperature":
        downscaled_test = af_fine.groupby("time.dayofyear") + climo_fine
    elif var == "precipitation":
        downscaled_test = af_fine.groupby("time.dayofyear") * climo_fine

    # now actually test downscaling service (everything above was purely setup)
    downscale(
        ds_bc_url,
        y_climo_coarse=climo_coarse_url,
        y_climo_fine=climo_fine_url,
        out=downscaled_url,
        train_variable=var,
        out_variable=var,
        method=method,
        domain_file=domain_file_url,
        adjustmentfactors=af_saved_url,
        weights_path=None,
    )
    downscaled_ds = repository.read(downscaled_url)[var]
    np.testing.assert_almost_equal(downscaled_ds.values, downscaled_test.values)<|MERGE_RESOLUTION|>--- conflicted
+++ resolved
@@ -15,12 +15,9 @@
     remove_leapdays,
     clean_cmip6,
     downscale,
-<<<<<<< HEAD
     correct_wet_day_frequency,
-=======
     train_qdm,
     apply_qdm,
->>>>>>> d857dddd
 )
 import dodola.repository as repository
 

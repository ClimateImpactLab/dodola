"""Test application services
"""

import json
import numpy as np
import pytest
import fsspec
import xarray as xr
from xesmf.data import wave_smooth
from xesmf.util import grid_global
from xclim.sdba.adjustment import QuantileDeltaMapping
from dodola.core import qdm_rollingyearwindow
from dodola.services import (
    bias_correct,
    build_weights,
    rechunk,
    regrid,
    remove_leapdays,
    clean_cmip6,
<<<<<<< HEAD
    find_qdm_rollingyearwindow,
    train_qdm,
    apply_qdm,
=======
    downscale,
>>>>>>> 8b4e0ea5
)
import dodola.repository as repository


def _datafactory(x, start_time="1950-01-01", variable_name="fakevariable"):
    """Populate xr.Dataset with synthetic data for testing"""
    start_time = str(start_time)
    if x.ndim != 1:
        raise ValueError("'x' needs dim of one")

    time = xr.cftime_range(
        start=start_time, freq="D", periods=len(x), calendar="standard"
    )

    out = xr.Dataset(
        {variable_name: (["time", "lon", "lat"], x[:, np.newaxis, np.newaxis])},
        coords={
            "index": time,
            "time": time,
            "lon": (["lon"], [1.0]),
            "lat": (["lat"], [1.0]),
        },
    )
    return out


def _gcmfactory(x, start_time="1950-01-01"):
    """Populate xr.Dataset with synthetic GCM data for testing
    that includes extra dimensions and leap days to be removed.
    """
    start_time = str(start_time)
    if x.ndim != 1:
        raise ValueError("'x' needs dim of one")

    time = xr.cftime_range(
        start=start_time, freq="D", periods=len(x), calendar="standard"
    )

    out = xr.Dataset(
        {
            "fakevariable": (
                ["time", "lon", "lat", "member_id"],
                x[:, np.newaxis, np.newaxis, np.newaxis],
            )
        },
        coords={
            "index": time,
            "time": time,
            "lon": (["lon"], [1.0]),
            "lat": (["lat"], [1.0]),
            "member_id": (["member_id"], [1.0]),
            "height": (["height"], [1.0]),
            "time_bnds": (["time_bnds"], [1.0]),
        },
    )
    return out


@pytest.fixture
def domain_file(request):
    """Creates a fake domain Dataset for testing"""
    lon_name = "lon"
    lat_name = "lat"
    domain = grid_global(request.param, request.param)
    domain[lat_name] = np.unique(domain[lat_name].values)
    domain[lon_name] = np.unique(domain[lon_name].values)

    return domain


def test_apply_qdm(tmpdir):
    """Test to apply a trained QDM to input data and read the output.

    This is an integration test between train_qdm, apply_qdm.
    """
    # Setup input data.
    target_variable = "fakevariable"
    variable_kind = "temperature"
    n_histdays = 10 * 365  # 10 years of daily historical.
    n_simdays = 50 * 365  # 50 years of daily simulation.

    model_bias = 2
    ts_ref = np.ones(n_histdays, dtype=np.float64)
    ts_sim = np.ones(n_simdays, dtype=np.float64)
    hist = _datafactory(ts_ref + model_bias, variable_name=target_variable)
    ref = _datafactory(ts_ref, variable_name=target_variable)
    sim = _datafactory(ts_sim + model_bias, variable_name=target_variable)

    # Load up a fake repo with our input data in the place of big data and cloud
    # storage.
    qdm_key = "memory://test_apply_qdm/qdm.zarr"
    hist_key = "memory://test_apply_qdm/hist.zarr"
    ref_key = "memory://test_apply_qdm/ref.zarr"
    sim_key = "memory://test_apply_qdm/sim.zarr"
    # Writes NC to local disk, so dif format here:
    sim_adjusted_key = tmpdir.join("sim_adjusted.nc")
    repository.write(sim_key, sim)
    repository.write(hist_key, hist)
    repository.write(ref_key, ref)

    # Target the earliest year we can:
    target_year, _ = qdm_rollingyearwindow(sim)

    train_qdm(
        historical=hist_key,
        reference=ref_key,
        out=qdm_key,
        variable=target_variable,
        kind=variable_kind,
    )
    apply_qdm(
        simulation=sim_key,
        qdm=qdm_key,
        year=target_year,
        variable=target_variable,
        out=sim_adjusted_key,
    )
    adjusted_ds = xr.open_dataset(str(sim_adjusted_key))
    assert target_variable in adjusted_ds.variables


@pytest.mark.parametrize("kind", ["precipitation", "temperature"])
def test_train_qdm(kind):
    """Test that train_qdm outputs store giving sdba.adjustment.QuantileDeltaMapping

    Checks that output is consistent if we do "temperature" or "precipitation"
    QDM kinds.
    """
    # Setup input data.
    n_years = 10
    n = n_years * 365

    model_bias = 2
    ts = np.sin(np.linspace(-10 * 3.14, 10 * 3.14, n)) * 0.5
    hist = _datafactory(ts + model_bias)
    ref = _datafactory(ts)

    output_key = "memory://test_train_qdm/test_output.zarr"
    hist_key = "memory://test_train_qdm/hist.zarr"
    ref_key = "memory://test_train_qdm/ref.zarr"

    # Load up a fake repo with our input data in the place of big data and cloud
    # storage.
    repository.write(hist_key, hist)
    repository.write(ref_key, ref)

    train_qdm(
        historical=hist_key,
        reference=ref_key,
        out=output_key,
        variable="fakevariable",
        kind=kind,
    )

    assert QuantileDeltaMapping.from_dataset(repository.read(output_key))


def test_find_qdm_rollingyearwindow():
    """Basic test that find_qdm_rollingyearwindow output correct time range in JSON"""
    # Create test data
    expected = {"firstyear": 2026, "lastyear": 2088}
    t = xr.cftime_range(
        start="2015-01-01", freq="D", end="2100-01-01", calendar="noleap"
    )
    x = np.ones(len(t))
    in_ds = xr.Dataset({"fakevariable": (["time"], x)}, coords={"time": t})
    in_key = "memory://test_find_qdm_rollingyearwindow/test_in.zarr"
    out_key = "memory://test_find_qdm_rollingyearwindow/test_out.json"
    repository.write(in_key, in_ds)

    find_qdm_rollingyearwindow(in_key, out_key)

    # Can't use repository read because output is JSON...
    with fsspec.open(out_key) as fl:
        actual = json.load(fl)
    assert actual == expected


@pytest.mark.parametrize(
    "method, expected_head, expected_tail",
    [
        pytest.param(
            "QDM",
            np.array(
                [6.6613381e-16, 8.6090365e-3, 1.7215521e-2, 2.58169e-2, 3.4410626e-2]
            ),
            np.array(
                [
                    -3.4410626e-2,
                    -2.58169e-2,
                    -1.7215521e-2,
                    -8.6090365e-3,
                    -1.110223e-15,
                ]
            ),
            id="QDM head/tail",
        ),
    ],
)
def test_bias_correct_basic_call(method, expected_head, expected_tail):
    """Simple integration test of bias_correct service"""
    # Setup input data.
    n_years = 10
    n = n_years * 365  # need daily data...

    # Our "biased model".
    model_bias = 2
    ts = np.sin(np.linspace(-10 * np.pi, 10 * np.pi, n)) * 0.5
    x_train = _datafactory((ts + model_bias))
    # True "observations".
    y_train = _datafactory(ts)
    # Yes, we're testing and training on the same data...
    x_test = x_train.copy(deep=True)

    output_key = "memory://test_bias_correct_basic_call/test_output.zarr"
    training_model_key = "memory://test_bias_correct_basic_call/x_train.zarr"
    training_obs_key = "memory://test_bias_correct_basic_call/y_train.zarr"
    forecast_model_key = "memory://test_bias_correct_basic_call/x_test.zarr"

    # Load up a fake repo with our input data in the place of big data and cloud
    # storage.
    repository.write(training_model_key, x_train)
    repository.write(training_obs_key, y_train)
    repository.write(forecast_model_key, x_test)

    bias_correct(
        forecast_model_key,
        x_train=training_model_key,
        train_variable="fakevariable",
        y_train=training_obs_key,
        out=output_key,
        out_variable="fakevariable",
        method=method,
    )

    # We can't just test for removal of bias here since quantile mapping
    # and adding in trend are both components of bias correction,
    # so testing head and tail values instead
    np.testing.assert_almost_equal(
        repository.read(output_key)["fakevariable"].squeeze(drop=True).values[:5],
        expected_head,
    )
    np.testing.assert_almost_equal(
        repository.read(output_key)["fakevariable"].squeeze(drop=True).values[-5:],
        expected_tail,
    )


@pytest.mark.parametrize(
    "domain_file, regrid_method",
    [pytest.param(1.0, "bilinear"), pytest.param(1.0, "conservative")],
    indirect=["domain_file"],
)
def test_build_weights(domain_file, regrid_method, tmpdir):
    """Test that services.build_weights produces a weights file"""
    # Output to tmp dir so we cleanup & don't clobber existing files...
    weightsfile = tmpdir.join("a_file_path_weights.nc")

    # Make fake input data.
    ds_in = grid_global(30, 20)
    ds_in["fakevariable"] = wave_smooth(ds_in["lon"], ds_in["lat"])

    domain_file_url = "memory://test_regrid_methods/a/domainfile/path.zarr"
    repository.write(domain_file_url, domain_file)

    url = "memory://test_build_weights/a_file_path.zarr"
    repository.write(url, ds_in)

    build_weights(url, regrid_method, domain_file_url, outpath=weightsfile)
    # Test that weights file is actually created where we asked.
    assert weightsfile.exists()


def test_rechunk():
    """Test that rechunk service rechunks"""
    chunks_goal = {"time": 4, "lon": 1, "lat": 1}
    test_ds = xr.Dataset(
        {"fakevariable": (["time", "lon", "lat"], np.ones((4, 4, 4)))},
        coords={
            "time": [1, 2, 3, 4],
            "lon": (["lon"], [1.0, 2.0, 3.0, 4.0]),
            "lat": (["lat"], [1.5, 2.5, 3.5, 4.5]),
        },
    )

    in_url = "memory://test_rechunk/input_ds.zarr"
    out_url = "memory://test_rechunk/output_ds.zarr"
    repository.write(in_url, test_ds)

    rechunk(
        in_url,
        target_chunks=chunks_goal,
        out=out_url,
    )
    actual_chunks = repository.read(out_url)["fakevariable"].data.chunksize

    assert actual_chunks == tuple(chunks_goal.values())


@pytest.mark.parametrize(
    "domain_file, regrid_method, expected_shape",
    [
        pytest.param(
            1.0,
            "bilinear",
            (180, 360),
            id="Bilinear regrid",
        ),
        pytest.param(
            1.0,
            "conservative",
            (180, 360),
            id="Conservative regrid",
        ),
    ],
    indirect=["domain_file"],
)
def test_regrid_methods(domain_file, regrid_method, expected_shape):
    """Smoke test that services.regrid outputs with different regrid methods

    The expected shape is the same, but change in methods should not error.
    """
    # Make fake input data.
    ds_in = grid_global(30, 20)
    ds_in["fakevariable"] = wave_smooth(ds_in["lon"], ds_in["lat"])

    in_url = "memory://test_regrid_methods/an/input/path.zarr"
    domain_file_url = "memory://test_regrid_methods/a/domainfile/path.zarr"
    out_url = "memory://test_regrid_methods/an/output/path.zarr"
    repository.write(in_url, ds_in)
    repository.write(domain_file_url, domain_file)

    regrid(in_url, out=out_url, method=regrid_method, domain_file=domain_file_url)
    actual_shape = repository.read(out_url)["fakevariable"].shape
    assert actual_shape == expected_shape


@pytest.mark.parametrize(
    "domain_file, expected_shape",
    [
        pytest.param(
            1.0,
            (180, 360),
            id="Regrid to domain file grid",
        ),
        pytest.param(
            2.0,
            (90, 180),
            id="Regrid to global 2.0° x 2.0° grid",
        ),
    ],
    indirect=["domain_file"],
)
def test_regrid_resolution(domain_file, expected_shape):
    """Smoke test that services.regrid outputs with different grid resolutions

    The expected shape is the same, but change in methods should not error.
    """
    # Make fake input data.
    ds_in = grid_global(30, 20)
    ds_in["fakevariable"] = wave_smooth(ds_in["lon"], ds_in["lat"])

    in_url = "memory://test_regrid_resolution/an/input/path.zarr"
    domain_file_url = "memory://test_regrid_resolution/a/domainfile/path.zarr"
    out_url = "memory://test_regrid_resolution/an/output/path.zarr"
    repository.write(in_url, ds_in)
    repository.write(domain_file_url, domain_file)

    regrid(in_url, out=out_url, method="bilinear", domain_file=domain_file_url)
    actual_shape = repository.read(out_url)["fakevariable"].shape
    assert actual_shape == expected_shape


@pytest.mark.parametrize(
    "domain_file", [pytest.param(1.0, id="Regrid to domain file grid")], indirect=True
)
def test_regrid_weights_integration(domain_file, tmpdir):
    """Test basic integration between service.regrid and service.build_weights"""
    expected_shape = (180, 360)
    # Output to tmp dir so we cleanup & don't clobber existing files...
    weightsfile = tmpdir.join("a_file_path_weights.nc")

    # Make fake input data.
    ds_in = grid_global(30, 20)
    ds_in["fakevariable"] = wave_smooth(ds_in["lon"], ds_in["lat"])

    in_url = "memory://test_regrid_weights_integration/an/input/path.zarr"
    domain_file_url = "memory://test_regrid_weights_integration/a/domainfile/path.zarr"
    out_url = "memory://test_regrid_weights_integration/an/output/path.zarr"
    repository.write(in_url, ds_in)
    repository.write(domain_file_url, domain_file)

    # First, use service to pre-build regridding weights files, then read-in to regrid.
    build_weights(
        in_url, method="bilinear", domain_file=domain_file_url, outpath=weightsfile
    )
    regrid(
        in_url,
        out=out_url,
        method="bilinear",
        weights_path=weightsfile,
        domain_file=domain_file_url,
    )
    actual_shape = repository.read(out_url)["fakevariable"].shape
    assert actual_shape == expected_shape


def test_clean_cmip6():
    """Tests that cmip6 cleanup removes extra dimensions on dataset"""
    # Setup input data
    n = 1500  # need over four years of daily data
    ts = np.sin(np.linspace(-10 * np.pi, 10 * np.pi, n)) * 0.5
    ds_gcm = _gcmfactory(ts, start_time="1950-01-01")

    in_url = "memory://test_clean_cmip6/an/input/path.zarr"
    out_url = "memory://test_clean_cmip6/an/output/path.zarr"
    repository.write(in_url, ds_gcm)

    clean_cmip6(in_url, out_url, leapday_removal=True)
    ds_cleaned = repository.read(out_url)

    assert "height" not in ds_cleaned.dims
    assert "member_id" not in ds_cleaned.dims
    assert "time_bnds" not in ds_cleaned.dims


def test_remove_leapdays():
    """Test that leapday removal service removes leap days"""
    # Setup input data
    n = 1500  # need over four years of daily data
    ts = np.sin(np.linspace(-10 * np.pi, 10 * np.pi, n)) * 0.5
    ds_leap = _gcmfactory(ts, start_time="1950-01-01")

    in_url = "memory://test_remove_leapdays/an/input/path.zarr"
    out_url = "memory://test_remove_leapdays/an/output/path.zarr"
    repository.write(in_url, ds_leap)

    remove_leapdays(in_url, out_url)
    ds_noleap = repository.read(out_url)
    ds_leapyear = ds_noleap.loc[dict(time=slice("1952-01-01", "1952-12-31"))]

    # check to be sure that leap days have been removed
    assert len(ds_leapyear.time) == 365


@pytest.mark.parametrize(
    "domain_file, method, var",
    [
        pytest.param(30, "BCSD", "temperature"),
        pytest.param(30, "BCSD", "precipitation"),
    ],
    indirect=["domain_file"],
)
def test_downscale(domain_file, method, var):
    """Simple test of downscaling service"""
    # set up test data
    start_time = "1950-01-01"
    end_time = "1951-12-31"

    # make fake bias corrected data
    res = 36
    lat_name = "lat"
    lon_name = "lon"
    ds_bc = grid_global(res, res)
    ds_bc = ds_bc.rename({"x": lon_name, "y": lat_name})
    ds_bc[lat_name] = np.unique(ds_bc[lat_name].values)
    ds_bc[lon_name] = np.unique(ds_bc[lon_name].values)
    time = xr.cftime_range(start_time, end_time, freq="D")
    ds_bc[var] = xr.DataArray(
        np.random.randn(len(time), len(ds_bc["lat"]), len(ds_bc["lon"])),
        dims=("time", "lat", "lon"),
        coords={"time": time, "lat": ds_bc["lat"], "lon": ds_bc["lon"]},
    )
    ds_bc = ds_bc.drop(["lon_b", "lat_b"])

    # make fake climatology at coarse res
    ds_for_climo = grid_global(res, res)
    ds_for_climo = ds_for_climo.rename({"x": lon_name, "y": lat_name})
    ds_for_climo[lat_name] = np.unique(ds_for_climo[lat_name].values)
    ds_for_climo[lon_name] = np.unique(ds_for_climo[lon_name].values)
    ds_for_climo[var] = xr.DataArray(
        np.random.randn(len(time), len(ds_for_climo["lat"]), len(ds_for_climo["lon"])),
        dims=("time", "lat", "lon"),
        coords={"time": time, "lat": ds_for_climo["lat"], "lon": ds_for_climo["lon"]},
    )
    climo_coarse = (
        ds_for_climo.groupby("time.dayofyear").mean().drop(["lon_b", "lat_b"])
    )

    # compute adjustment factor
    if var == "temperature":
        af_coarse = ds_bc.groupby("time.dayofyear") - climo_coarse
    elif var == "precipitation":
        af_coarse = ds_bc.groupby("time.dayofyear") / climo_coarse

    ds_bc_url = "memory://test_downscale/a/biascorrected/path.zarr"
    repository.write(ds_bc_url, ds_bc)

    domain_file_url = "memory://test_downscale/a/domainfile/path.zarr"
    repository.write(domain_file_url, domain_file)

    climo_coarse_url = "memory://test_downscale/a/coarseclimo/path.zarr"
    repository.write(climo_coarse_url, climo_coarse)

    af_coarse_url = "memory://test_downscale/a/coarseaf/path.zarr"
    repository.write(af_coarse_url, af_coarse)

    climo_fine_url = "memory://test_downscale/a/fineclimo/path.zarr"

    af_fine_url = "memory://test_downscale/a/fineaf/path.zarr"

    downscaled_url = "memory://test_downscale/a/downscaled/path.zarr"

    af_saved_url = "memory://test_downscale/a/afsaved/path.zarr"

    # regrid climatology to fine resolution
    regrid(
        climo_coarse_url,
        out=climo_fine_url,
        method="bilinear",
        domain_file=domain_file_url,
    )
    climo_fine = repository.read(climo_fine_url)[var]

    # regrid adjustment factor
    regrid(
        af_coarse_url,
        af_fine_url,
        method="bilinear",
        domain_file=domain_file_url,
    )
    af_fine = repository.read(af_fine_url)[var]

    # compute test downscaled values
    if var == "temperature":
        downscaled_test = af_fine.groupby("time.dayofyear") + climo_fine
    elif var == "precipitation":
        downscaled_test = af_fine.groupby("time.dayofyear") * climo_fine

    # now actually test downscaling service (everything above was purely setup)
    downscale(
        ds_bc_url,
        y_climo_coarse=climo_coarse_url,
        y_climo_fine=climo_fine_url,
        out=downscaled_url,
        train_variable=var,
        out_variable=var,
        method=method,
        domain_file=domain_file_url,
        adjustmentfactors=af_saved_url,
        weights_path=None,
    )
    downscaled_ds = repository.read(downscaled_url)[var]
    np.testing.assert_almost_equal(downscaled_ds.values, downscaled_test.values)<|MERGE_RESOLUTION|>--- conflicted
+++ resolved
@@ -17,13 +17,10 @@
     regrid,
     remove_leapdays,
     clean_cmip6,
-<<<<<<< HEAD
+    downscale,
     find_qdm_rollingyearwindow,
     train_qdm,
     apply_qdm,
-=======
-    downscale,
->>>>>>> 8b4e0ea5
 )
 import dodola.repository as repository
 

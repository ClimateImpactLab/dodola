import numpy as np
import pytest
import xarray as xr
import cftime
from dodola.core import (
    train_quantiledeltamapping,
    adjust_quantiledeltamapping,
    adjust_quantiledeltamapping_year,
    train_analogdownscaling,
    adjust_analogdownscaling,
    _add_cyclic,
<<<<<<< HEAD
    xclim_units_any2pint,
    xclim_units_pint2cf,
=======
    xclim_convert_360day_calendar_interpolate,
>>>>>>> 8e983d4b
)


def _timeseriesfactory(
<<<<<<< HEAD
    x, start_dt="1995-01-01", variable_name="fakevariable", units="K"
=======
    x, start_dt="1995-01-01", variable_name="fakevariable", calendar="noleap"
>>>>>>> 8e983d4b
):
    """Populate xr.Dataset with synthetic data for testing, only has time coords"""
    start_time = str(start_dt)
    if x.ndim != 1:
        raise ValueError("'x' needs dim of one")

    time = xr.cftime_range(
        start=start_time, freq="D", periods=len(x), calendar=calendar
    )

    out = xr.Dataset({variable_name: (["time"], x)}, coords={"time": time})
    # need to set variable units to pass xclim 0.29 check on units
    out[variable_name].attrs["units"] = units
    return out


def _train_simple_qdm(
    kind, target_variable="fakevariable", additive_bias=0.0, multiplicative_bias=1.0
):
    """Train a QDM on a single, simple time series with select biases"""
    variable_kind = str(kind)
    n_histdays = 20 * 365  # 20 years of daily historical.

    ts_ref = np.ones(n_histdays, dtype=np.float64)
    hist = _timeseriesfactory(
        (ts_ref + additive_bias) * multiplicative_bias, variable_name=target_variable
    )
    ref = _timeseriesfactory(ts_ref, variable_name=target_variable)

    qdm = train_quantiledeltamapping(
        historical=hist,
        reference=ref,
        variable=target_variable,
        kind=variable_kind,
    )
    return qdm


@pytest.mark.parametrize(
    "variable_kind",
    [
        pytest.param("+", id="additive kind"),
        pytest.param("*", id="multiplicative kind"),
    ],
)
def test_train_quantiledeltamapping_quantiles_excludeendpoints(variable_kind):
    """Test that "endpoints" are not included in trained QDM models"""
    n_quantiles = 100
    n_days = 365
    n_years = 20

    # Make up some data to training on...
    target_variable = "fakevariable"
    ts_ref = np.arange(
        n_years * n_days, dtype=np.float64  # 20 years of daily historical.
    )
    hist = _timeseriesfactory(ts_ref, variable_name=target_variable)
    ref = _timeseriesfactory(ts_ref[::-1], variable_name=target_variable)

    qdm = train_quantiledeltamapping(
        historical=hist,
        reference=ref,
        variable=target_variable,
        kind=variable_kind,
        quantiles_n=n_quantiles,
    )

    # qdm.ds.hist_q.shape[1] should NOT be n_quantiles+2.
    assert qdm.ds.hist_q.shape[1] == n_quantiles
    # Check that 0, 1 are literally excluded:
    assert 1.0 not in qdm.ds.hist_q
    assert 0.0 not in qdm.ds.hist_q


@pytest.mark.parametrize(
    "variable_kind, expected",
    [
        pytest.param("+", -1.0, id="additive kind"),
        pytest.param("*", 0.5, id="multiplicative kind"),
    ],
)
def test_adjust_quantiledeltamapping_year_kind(variable_kind, expected):
    """Test that QDM 'kind' is handled"""
    # Setup input data.
    target_variable = "fakevariable"
    n_simdays = 100 * 365  # 100 years of daily simulation.

    model_bias = 2.0
    ts_sim = np.ones(n_simdays, dtype=np.float64)
    sim = _timeseriesfactory(
        ts_sim * model_bias, start_dt="2015-01-01", variable_name=target_variable
    )

    target_year = 2026

    # Yes, I'm intentionally training the QDM to a different bias. This is to
    # spurn a difference between "kind" adjustments...
    qdm = _train_simple_qdm(
        target_variable="fakevariable", kind=variable_kind, additive_bias=model_bias + 1
    )
    adjusted_ds = adjust_quantiledeltamapping_year(
        simulation=sim,
        qdm=qdm,
        year=target_year,
        variable=target_variable,
    )
    assert all(adjusted_ds[target_variable] == expected)


def test_adjust_quantiledeltamapping_include_quantiles():
    """Test that include-quantiles flag results in bias corrected quantiles
    included in output"""
    target_variable = "fakevariable"
    n_simdays = 5 * 365  # 100 years of daily simulation.

    model_bias = 2.0
    ts_sim = np.ones(n_simdays, dtype=np.float64)
    sim = _timeseriesfactory(
        ts_sim * model_bias, start_dt="2015-01-01", variable_name=target_variable
    )

    target_year = 2017

    # Yes, I'm intentionally training the QDM to a different bias. This is to
    # spurn a difference between "kind" adjustments...
    qdm = _train_simple_qdm(
        target_variable="fakevariable", kind="+", additive_bias=model_bias + 1
    )
    adjusted_ds = adjust_quantiledeltamapping_year(
        simulation=sim,
        qdm=qdm,
        year=target_year,
        variable=target_variable,
        include_quantiles=True,
    )
    # check that quantiles are contained in output
    assert "sim_q" in adjusted_ds[target_variable].coords


def test_adjust_quantiledeltamapping_year_output_time():
    """Check 'time' year and edges of QDM adjusted output

    This tests integration between `dodola.core.adjust_quantiledeltamapping_year`,
    `dodola.core.qdm_rollingyearwindow`, and
    `dodola.core.train_quantiledeltamapping`.
    """
    # Setup input data.
    target_variable = "fakevariable"
    variable_kind = "+"
    n_simdays = 85 * 365

    model_bias = 2.0
    ts_sim = np.ones(n_simdays, dtype=np.float64)
    sim = _timeseriesfactory(
        ts_sim + model_bias, start_dt="2015-01-01", variable_name=target_variable
    )

    target_year = 2088

    qdm = _train_simple_qdm(
        target_variable="fakevariable", kind=variable_kind, additive_bias=model_bias
    )
    adjusted_ds = adjust_quantiledeltamapping_year(
        simulation=sim,
        qdm=qdm,
        year=target_year,
        variable=target_variable,
    )
    assert np.unique(adjusted_ds["time"].dt.year).item() == 2088
    assert min(adjusted_ds["time"].values) == cftime.DatetimeNoLeap(
        2088, 1, 1, 0, 0, 0, 0
    )
    assert max(adjusted_ds["time"].values) == cftime.DatetimeNoLeap(
        2088, 12, 31, 0, 0, 0, 0
    )


def test_add_cyclic():
    """Test _add_cyclic adds wraparound values"""
    in_da = xr.DataArray(
        np.ones([5, 6]) * np.arange(6),
        coords=[np.arange(5) + 1, np.arange(6) + 1],
        dims=["lat", "lon"],
    )
    out_ds = _add_cyclic(ds=in_da.to_dataset(name="fakevariable"), dim="lon")
    assert all(
        out_ds["fakevariable"].isel(lon=0) == out_ds["fakevariable"].isel(lon=-1)
    )


def test_qplad_integration_af_quantiles():
    """
    Test QPLAD correctly matches adjustmentfactor and quantiles for lat, dayofyear and for a specific quantile

    The strategy is to bias-correct a Dataset of ones, and then try to
    downscale it to two gridpoints with QPLAD. In one case we take the
    adjustment factors for a single dayofyear and manually change it to
    0.0. Then check for the corresponding change in the output dataset. In
    the other case we take the adjustment factors for one of the two
    latitudes we're downscaling to and manually change it to 0.0. We then
    check for the corresponding change in the output dataset for that latitude.
    To check for a specific quantile, we choose a particular day of year with
    associated quantile from the bias corrected data, manually change the
    adjustment factor for that quantile and day of year, and check that
    the changed adjustment factor has been applied to the bias corrected day value.
    """
    kind = "*"
    lat = [1.0, 1.5]
    time = xr.cftime_range(start="1994-12-17", end="2015-01-15", calendar="noleap")
    variable = "scen"

    data_ref = xr.DataArray(
        np.ones((len(time), len(lat)), dtype="float64"),
        coords={"time": time, "lat": lat},
        attrs={"units": "K"},
        dims=["time", "lat"],
        name=variable,
    ).chunk({"time": -1, "lat": -1})
    data_train = data_ref + 2
    data_train.attrs["units"] = "K"

    ref_fine = data_ref.to_dataset()
    ds_train = data_train.to_dataset()

    # take the mean across space to represent coarse reference data for AFs
    ds_ref_coarse = ref_fine.mean(["lat"], keep_attrs=True)
    ds_train = ds_train.mean(["lat"], keep_attrs=True)

    # tile the fine resolution grid with the coarse resolution ref data
    ref_coarse = ds_ref_coarse.broadcast_like(ref_fine)
    ds_bc = ds_train
    ds_bc[variable].attrs["units"] = "K"

    # this is an integration test between QDM and QPLAD, so use QDM services
    # for bias correction
    target_year = 2005
    qdm_model = train_quantiledeltamapping(
        reference=ds_ref_coarse, historical=ds_train, variable=variable, kind=kind
    )
    biascorrected_coarse = adjust_quantiledeltamapping(
        simulation=ds_bc,
        variable=variable,
        qdm=qdm_model.ds,
        years=[target_year],
        include_quantiles=True,
    )

    # make bias corrected data on the fine resolution grid
    biascorrected_fine = biascorrected_coarse.broadcast_like(
        ref_fine.sel(
            time=slice("{}-01-01".format(target_year), "{}-12-31".format(target_year))
        )
    )

    qplad_model = train_analogdownscaling(
        coarse_reference=ref_coarse,
        fine_reference=ref_fine,
        variable=variable,
        kind=kind,
    )

    # TODO: These prob should be two separate tests with setup fixtures...
    spoiled_time = qplad_model.ds.copy(deep=True)
    spoiled_latitude = qplad_model.ds.copy(deep=True)
    spoiled_quantile = qplad_model.ds.copy(deep=True)

    # Spoil one dayoftheyear value in adjustment factors (force it to be 0.0)
    # and test that the spoiled value correctly propigates through to output.
    time_idx_to_spoil = 25
    spoiled_time["af"][:, time_idx_to_spoil, :] = 0.0
    qplad_model.ds = spoiled_time
    downscaled = adjust_analogdownscaling(
        simulation=biascorrected_fine.set_coords(
            ["sim_q"]
        ),  # func assumes sim_q is coordinate...
        qplad=qplad_model,
        variable=variable,
    )

    # All but two values should be 1.0...
    assert (downscaled[variable].values == 1.0).sum() == 728
    # We should have 2 `0.0` entires. One in each lat...
    assert (downscaled[variable].values == 0.0).sum() == 2
    # All our 0.0s should be in this dayofyear/time slice in output dataset.
    np.testing.assert_array_equal(
        downscaled[variable].values[time_idx_to_spoil, :], np.array([0.0, 0.0])
    )

    # Similar to above, spoil one lat value in adjustment factors
    # (force it to be 0.0) and test that the spoiled value correctly
    # propagates through to output.
    latitude_idx_to_spoil = 0
    spoiled_latitude["af"][latitude_idx_to_spoil, ...] = 0.0
    qplad_model.ds = spoiled_latitude
    downscaled = adjust_analogdownscaling(
        simulation=biascorrected_fine.set_coords(
            ["sim_q"]
        ),  # func assumes sim_q is coordinate...
        qplad=qplad_model,
        variable=variable,
    )
    # Half of values in output should be 1.0...
    assert (downscaled[variable].values == 1.0).sum() == 365
    # The other half should be `0.0` due to the spoiled data...
    assert (downscaled[variable].values == 0.0).sum() == 365
    # All our 0.0s should be in this single lat in output dataset.
    assert all(downscaled[variable].values[:, latitude_idx_to_spoil] == 0.0)

    # spoil one quantile in adjustment factors for one day of year
    # force it to be 200 and ensure that a bias corrected day with that
    # quantile gets the spoiled value after downscaling
    # pick a day of year
    doy = 100
    # only do this for one lat pt
    lat_pt = 0
    # get the quantile from the bias corrected data for this doy and latitude
    q_100 = biascorrected_fine.sim_q[doy, lat_pt].values
    # extract quantiles from afs to get the corresponding quantile index
    bc_quantiles = qplad_model.ds.af[0, 100, :].quantiles.values
    # get index of the af for that day
    q_idx = np.argmin(np.abs(q_100 - bc_quantiles))

    # now spoil that doy quantile adjustment factor
    spoiled_quantile["af"][0, 100, q_idx] = 200
    qplad_model.ds = spoiled_quantile

    downscaled = adjust_analogdownscaling(
        simulation=biascorrected_fine.set_coords(
            ["sim_q"]
        ),  # func assumes sim_q is coordinate...
        qplad=qplad_model,
        variable=variable,
    )

    # the 100th doy and corresponding quantile should be equal to the spoiled value
    assert np.max(downscaled[variable].values[:, lat_pt]) == 200
    assert np.argmax(downscaled[variable].values[:, lat_pt]) == 100
    # check that the adjustment factor did not get applied to any other days of the year
    assert (downscaled[variable].values[:, lat_pt]).sum() == 564


<<<<<<< HEAD
def test_xclim_units_conversion():

    initial_unit = "mm d-1"
    cf_style = _timeseriesfactory(
        np.ones(1),
        start_dt="2015-01-01",
        variable_name="fake_variable",
        units=initial_unit,
    )
    xclim_pint_style = xclim_units_any2pint(cf_style, "fake_variable")
    assert xclim_pint_style["fake_variable"].attrs["units"] == "millimeter / day"
    back_to_cf_style = xclim_units_pint2cf(xclim_pint_style, "fake_variable")
    assert back_to_cf_style["fake_variable"].attrs["units"] == initial_unit
=======
def test_xclim_convert_360day_calendar_interpolate():

    """Test that conversions of a 360-day-calendar time indexed dataset work"""

    # fake data
    ts = (
        np.sin(np.linspace(-10 * np.pi, 10 * np.pi, 720)) * 0.5
    )  # two 360-days years of data
    ds_fake_360 = _timeseriesfactory(
        ts, start_dt="1951-01-01", calendar="360_day"
    )  # starting at 1951 to use 1952 leap year

    # conversions
    to_standard_no_interp = xclim_convert_360day_calendar_interpolate(
        ds_fake_360, "standard", "random", None, False
    )  # -> gregorian without interpolation inserts NaNs
    to_standard = xclim_convert_360day_calendar_interpolate(
        ds_fake_360, "standard", "random", "linear", True
    )  # -> gregorian with linear interpolation (new = (previous + next / 2))
    to_noleap = xclim_convert_360day_calendar_interpolate(
        ds_fake_360, "noleap", "random", "linear", True
    )  # -> noleap with linear interpolation

    # check lengths of TS
    assert (
        len(to_standard_no_interp.sel(time="1951").time) == 365
    )  # gregorian in a non-leap year without interp
    assert (
        len(to_standard[0].sel(time="1951").time) == 365
    )  # gregorian in a non-leap year
    assert len(to_standard[0].sel(time="1952").time) == 366  # gregorian in a leap year
    assert len(to_noleap[0].sel(time="1952").time) == 365  # noleap in a leap year

    # check values of TS with interpolation in 360 -> no leap case.
    interpolated = np.argwhere(to_noleap[1]["fakevariable"].values)[1][0]
    assert (
        to_noleap[0].isel({"time": interpolated - 1})
        + to_noleap[0].isel({"time": interpolated + 1})
    ) / 2 == to_noleap[0].isel({"time": interpolated})

    # check 360 -> standard case without interpolation inserts 6 NaN in a leap year.
    assert (
        len(
            np.argwhere(
                xr.ufuncs.isnan(to_standard_no_interp.sel(time="1952"))[
                    "fakevariable"
                ].values
            )
        )
        == 6
    )

    # checking interpolation fails with pre existing nans
    ts[0] = np.NaN
    ds_fake_360_with_nan = _timeseriesfactory(
        ts, start_dt="1951-01-01", calendar="360_day"
    )  # starting at 1951 to use 1952 leap year

    with pytest.raises(AssertionError):
        xclim_convert_360day_calendar_interpolate(
            ds_fake_360_with_nan, "standard", "random", "linear", True, False
        )  # should fail if pushed to interpolate with pre existing NaN
>>>>>>> 8e983d4b
<|MERGE_RESOLUTION|>--- conflicted
+++ resolved
@@ -9,21 +9,15 @@
     train_analogdownscaling,
     adjust_analogdownscaling,
     _add_cyclic,
-<<<<<<< HEAD
     xclim_units_any2pint,
     xclim_units_pint2cf,
-=======
     xclim_convert_360day_calendar_interpolate,
->>>>>>> 8e983d4b
 )
 
 
 def _timeseriesfactory(
-<<<<<<< HEAD
-    x, start_dt="1995-01-01", variable_name="fakevariable", units="K"
-=======
-    x, start_dt="1995-01-01", variable_name="fakevariable", calendar="noleap"
->>>>>>> 8e983d4b
+    x, start_dt="1995-01-01", variable_name="fakevariable", calendar="noleap", units="K"
+
 ):
     """Populate xr.Dataset with synthetic data for testing, only has time coords"""
     start_time = str(start_dt)
@@ -365,7 +359,7 @@
     assert (downscaled[variable].values[:, lat_pt]).sum() == 564
 
 
-<<<<<<< HEAD
+
 def test_xclim_units_conversion():
 
     initial_unit = "mm d-1"
@@ -379,7 +373,7 @@
     assert xclim_pint_style["fake_variable"].attrs["units"] == "millimeter / day"
     back_to_cf_style = xclim_units_pint2cf(xclim_pint_style, "fake_variable")
     assert back_to_cf_style["fake_variable"].attrs["units"] == initial_unit
-=======
+
 def test_xclim_convert_360day_calendar_interpolate():
 
     """Test that conversions of a 360-day-calendar time indexed dataset work"""
@@ -442,4 +436,3 @@
         xclim_convert_360day_calendar_interpolate(
             ds_fake_360_with_nan, "standard", "random", "linear", True, False
         )  # should fail if pushed to interpolate with pre existing NaN
->>>>>>> 8e983d4b

"""Objects to read and write stored climate model data.
"""

import logging
from fsspec import get_mapper as fs_get_mapper
from xarray import open_zarr


logger = logging.getLogger(__name__)


def read(url_or_path):
    """Read Dataset from Zarr store

    Parameters
    ----------
    url_or_path : str
        Location of Zarr store to read.

    Returns
    -------
    xr.Dataset
    """
    x = open_zarr(url_or_path)
    logger.info(f"Read {url_or_path}")
    return x

<<<<<<< HEAD

def write(url_or_path, x):
    """Write Dataset to Zarr store

    This opens Zarr store with mode "w" and is called with with
    ``compute=True``, so any lazy computations will be completed.
=======
    def __init__(self, fs):
        self._fs = fs

    def read(self, url_or_path):
        """Read Dataset from Zarr store

        Parameters
        ----------
        url_or_path : str
            Location of Zarr store to read.

        Returns
        -------
        xr.Dataset
        """
        x = open_zarr(self._fs.get_mapper(url_or_path))
        logger.info(f"Read {url_or_path}")
        return x

    def write(self, url_or_path, x):
        """Write Dataset to Zarr store

        This opens Zarr store with mode "w" and is called with with
        ``compute=True``, so any lazy computations will be completed.

        Parameters
        ----------
        url_or_path : str
            Location to write Zarr store to.
        x : xr.Dataset
        """
        x.to_zarr(self._fs.get_mapper(url_or_path), mode="w", compute=True)
        logger.info(f"Written {url_or_path}")


def adl_repository(
    account_name=None,
    account_key=None,
    client_id=None,
    client_secret=None,
    tenant_id=None,
):
    """Instantiate a Zarr data repo using Azure Datalake Gen. 2 as backend

    To authenticate with storage must pass in `account_name` and
    `account_key` for key-based authentication or `client_id`, `client_secret`,
    and `tenant_id` for authentication with service principal
    credentials. Initializing arguments are passed to ``adlfs.AzureBlobFileSystem``.
>>>>>>> 01fd9652

    Parameters
    ----------
    url_or_path : str
        Location to write Zarr store to.
    x : xr.Dataset
    """
    x.to_zarr(url_or_path, mode="w", compute=True)
    logger.info(f"Written {url_or_path}")


def get_mapper(root, check=False, create=False):
    """Get fsspec.FSMap from wrapped FileSystemAbstraction

    Parameters
    ----------
    root : str
    check : bool
        Do touch at storage to check for write access.
    create : bool

    Returns
    -------
    out : fsspec.FSMap
    """
    return fs_get_mapper(root, check=check, create=create)<|MERGE_RESOLUTION|>--- conflicted
+++ resolved
@@ -2,7 +2,6 @@
 """
 
 import logging
-from fsspec import get_mapper as fs_get_mapper
 from xarray import open_zarr
 
 
@@ -25,63 +24,12 @@
     logger.info(f"Read {url_or_path}")
     return x
 
-<<<<<<< HEAD
 
 def write(url_or_path, x):
     """Write Dataset to Zarr store
 
     This opens Zarr store with mode "w" and is called with with
     ``compute=True``, so any lazy computations will be completed.
-=======
-    def __init__(self, fs):
-        self._fs = fs
-
-    def read(self, url_or_path):
-        """Read Dataset from Zarr store
-
-        Parameters
-        ----------
-        url_or_path : str
-            Location of Zarr store to read.
-
-        Returns
-        -------
-        xr.Dataset
-        """
-        x = open_zarr(self._fs.get_mapper(url_or_path))
-        logger.info(f"Read {url_or_path}")
-        return x
-
-    def write(self, url_or_path, x):
-        """Write Dataset to Zarr store
-
-        This opens Zarr store with mode "w" and is called with with
-        ``compute=True``, so any lazy computations will be completed.
-
-        Parameters
-        ----------
-        url_or_path : str
-            Location to write Zarr store to.
-        x : xr.Dataset
-        """
-        x.to_zarr(self._fs.get_mapper(url_or_path), mode="w", compute=True)
-        logger.info(f"Written {url_or_path}")
-
-
-def adl_repository(
-    account_name=None,
-    account_key=None,
-    client_id=None,
-    client_secret=None,
-    tenant_id=None,
-):
-    """Instantiate a Zarr data repo using Azure Datalake Gen. 2 as backend
-
-    To authenticate with storage must pass in `account_name` and
-    `account_key` for key-based authentication or `client_id`, `client_secret`,
-    and `tenant_id` for authentication with service principal
-    credentials. Initializing arguments are passed to ``adlfs.AzureBlobFileSystem``.
->>>>>>> 01fd9652
 
     Parameters
     ----------
@@ -90,21 +38,4 @@
     x : xr.Dataset
     """
     x.to_zarr(url_or_path, mode="w", compute=True)
-    logger.info(f"Written {url_or_path}")
-
-
-def get_mapper(root, check=False, create=False):
-    """Get fsspec.FSMap from wrapped FileSystemAbstraction
-
-    Parameters
-    ----------
-    root : str
-    check : bool
-        Do touch at storage to check for write access.
-    create : bool
-
-    Returns
-    -------
-    out : fsspec.FSMap
-    """
-    return fs_get_mapper(root, check=check, create=create)+    logger.info(f"Written {url_or_path}")
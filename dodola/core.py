--- conflicted
+++ resolved
@@ -3,13 +3,9 @@
 Math stuff and business logic goes here. This is the "business logic".
 """
 
-<<<<<<< HEAD
 import logging
 import cftime
-from skdownscale.pointwise_models import PointWiseDownscaler, BcsdTemperature
-=======
 from skdownscale.spatial_models import SpatialDisaggregator
->>>>>>> 8b4e0ea5
 import xarray as xr
 from xclim import sdba
 from xclim.core.calendar import convert_calendar

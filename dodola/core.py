"""Core logic for bias-correction and downscaling

Math stuff and business logic goes here. This is the "business logic".
"""


import warnings
import logging
import dask
import numpy as np
from skdownscale.spatial_models import SpatialDisaggregator
import xarray as xr
from xclim import sdba, set_options
from xclim.sdba.utils import equally_spaced_nodes
<<<<<<< HEAD
from xclim.core.calendar import convert_calendar
from xclim.core import units as xclim_units
=======
from xclim.core.calendar import convert_calendar, get_calendar
>>>>>>> 8e983d4b
import xesmf as xe

logger = logging.getLogger(__name__)

# Break this down into a submodule(s) if needed.
# Assume data input here is generally clean and valid.


def train_quantiledeltamapping(
    reference, historical, variable, kind, quantiles_n=100, window_n=31
):
    """Train quantile delta mapping

    Parameters
    ----------
    reference : xr.Dataset
        Dataset to use as model reference. Target variable must have a units attribute.
    historical : xr.Dataset
        Dataset to use as historical simulation. Target variable must have a units attribute.
    variable : str
        Name of target variable to extract from `historical` and `reference`.
    kind : {"+", "*"}
        Kind of variable. Used for QDM scaling.
    quantiles_n : int, optional
        Number of quantiles for QDM.
    window_n : int, optional
        Centered window size for day-of-year grouping.

    Returns
    -------
    xclim.sdba.adjustment.QuantileDeltaMapping
    """
    qdm = sdba.adjustment.QuantileDeltaMapping.train(
        ref=reference[variable],
        hist=historical[variable],
        kind=str(kind),
        group=sdba.Grouper("time.dayofyear", window=int(window_n)),
        nquantiles=equally_spaced_nodes(int(quantiles_n), eps=None),
    )
    return qdm


def adjust_quantiledeltamapping(
    simulation,
    variable,
    qdm,
    years,
    astype=None,
    quantile_variable="sim_q",
    **kwargs,
):
    """Apply QDM to adjust a range of years within a simulation.

    Parameters
    ----------
    simulation : xr.Dataset
        Daily simulation data to be adjusted. Must have sufficient observations
        around `year` to adjust. Target variable must have a units attribute.
    variable : str
        Target variable in `simulation` to adjust. Adjusted output will
        share the same name.
    qdm : xr.Dataset or sdba.adjustment.QuantileDeltaMapping
        Trained ``xclim.sdba.adjustment.QuantileDeltaMapping``, or Dataset
        representation that will be instantiate
        ``xclim.sdba.adjustment.QuantileDeltaMapping``.
    years : sequence of ints
        Years of simulation to adjust, with rolling years and day grouping.
    astype : str, numpy.dtype, or None, optional
        Typecode or data-type to which the regridded output is cast.
    quantile_variable : str or None, optional
        Name of quantile coordinate to reset to data variable. Not reset
        if ``None``.
    kwargs :
        Keyword arguments passed to
        ``dodola.core.adjust_quantiledeltamapping_year``.

    Returns
    -------
    out : xr.Dataset
        QDM-adjusted values from `simulation`. May be a lazy-evaluated future, not
        yet computed. In addition to adjusted original variables, this includes
        "sim_q" variable giving quantiles from QDM biascorrection.
    """
    # This loop is a candidate for dask.delayed. Beware, xclim had issues with saturated scheduler.
    qdm_list = []
    for yr in years:
        adj = adjust_quantiledeltamapping_year(
            simulation=simulation, qdm=qdm, year=yr, variable=variable, **kwargs
        )
        if astype:
            adj = adj.astype(astype)
        qdm_list.append(adj)

    # Combine years and ensure output matches input data dimension order.
    adjusted_ds = xr.concat(qdm_list, dim="time").transpose(*simulation[variable].dims)

    if quantile_variable:
        adjusted_ds = adjusted_ds.reset_coords(quantile_variable)
        # Analysts said sim_q needed no attrs.
        adjusted_ds[quantile_variable].attrs = {}

    # Overwrite QDM output attrs with input simulation attrs.
    adjusted_ds.attrs = simulation.attrs
    for k, v in simulation.variables.items():
        if k in adjusted_ds:
            adjusted_ds[k].attrs = v.attrs

    return adjusted_ds


def adjust_quantiledeltamapping_year(
    simulation, qdm, year, variable, halfyearwindow_n=10, include_quantiles=False
):
    """Apply QDM to adjust a year within a simulation.

    Parameters
    ----------
    simulation : xr.Dataset
        Daily simulation data to be adjusted. Must have sufficient observations
        around `year` to adjust. Target variable must have a units attribute.
    qdm : xr.Dataset or sdba.adjustment.QuantileDeltaMapping
        Trained ``xclim.sdba.adjustment.QuantileDeltaMapping``, or
        Dataset representation that will be instantiate
        ``xclim.sdba.adjustment.QuantileDeltaMapping``.
    year : int
        Target year to adjust, with rolling years and day grouping.
    variable : str
        Target variable in `simulation` to adjust. Adjusted output will share the
        same name.
    halfyearwindow_n : int, optional
        Half-length of the annual rolling window to extract along either
        side of `year`.
    include_quantiles : bool, optional
        Whether or not to output quantiles (sim_q) as a coordinate on
        the bias corrected data variable in output.

    Returns
    -------
    out : xr.Dataset
        QDM-adjusted values from `simulation`. May be a lazy-evaluated future, not
        yet computed.
    """
    year = int(year)
    variable = str(variable)
    halfyearwindow_n = int(halfyearwindow_n)

    if isinstance(qdm, xr.Dataset):
        qdm = sdba.adjustment.QuantileDeltaMapping.from_dataset(qdm)

    # Slice to get 15 days before and after our target year. This accounts
    # for the rolling 31 day rolling window.
    timeslice = slice(
        f"{year - halfyearwindow_n - 1}-12-17", f"{year + halfyearwindow_n + 1}-01-15"
    )
    simulation = simulation[variable].sel(
        time=timeslice
    )  # TODO: Need a check to ensure we have all the data in this slice!
    if include_quantiles:
        # include quantile information in output
        with set_options(sdba_extra_output=True):
            out = qdm.adjust(simulation, interp="nearest").sel(time=str(year))
            # make quantiles a coordinate of bias corrected output variable
            out = out["scen"].assign_coords(sim_q=out.sim_q)
    else:
        out = qdm.adjust(simulation, interp="nearest").sel(time=str(year))

    return out.to_dataset(name=variable)


def train_analogdownscaling(
    coarse_reference, fine_reference, variable, kind, quantiles_n=620, window_n=31
):
    """Train Quantile-Preserving, Localized Analogs Downscaling (QPLAD)

    Parameters
    ----------
    coarse_reference : xr.Dataset
        Dataset to use as resampled (to fine resolution) coarse reference.Target variable must have a units attribute.
    fine_reference : xr.Dataset
        Dataset to use as fine-resolution reference. Target variable must have a units attribute.
    variable : str
        Name of target variable to extract from `coarse_reference` and `fine_reference`.
    kind : {"+", "*"}
        Kind of variable. Used for creating QPLAD adjustment factors.
    quantiles_n : int, optional
        Number of quantiles for QPLAD.
    window_n : int, optional
        Centered window size for day-of-year grouping.

    Returns
    -------
    xclim.sdba.adjustment.QuantilePreservingAnalogDownscaling
    """

    # QPLAD method requires that the number of quantiles equals
    # the number of days in each day group
    # e.g. 20 years of data and a window of 31 = 620 quantiles

    # check that lengths of input data are the same, then only check years for one
    if len(coarse_reference.time) != len(fine_reference.time):
        raise ValueError("coarse and fine reference data inputs have different lengths")

    # check number of years in input data (subtract 2 for the +/- 15 days on each end)
    num_years = len(np.unique(fine_reference.time.dt.year)) - 2
    if (num_years * int(window_n)) != quantiles_n:
        raise ValueError(
            "number of quantiles {} must equal # of years {} * window length {}, day groups must {} days".format(
                quantiles_n, num_years, int(window_n), quantiles_n
            )
        )

    qplad = sdba.adjustment.QuantilePreservingAnalogDownscaling.train(
        ref=coarse_reference[variable],
        hist=fine_reference[variable],
        kind=str(kind),
        group=sdba.Grouper("time.dayofyear", window=int(window_n)),
        nquantiles=quantiles_n,
    )
    return qplad


def adjust_analogdownscaling(simulation, qplad, variable):
    """Apply QPLAD to downscale bias corrected output.

    Parameters
    ----------
    simulation : xr.Dataset
        Daily bias corrected data to be downscaled. Target variable must have a units attribute.
    qplad : xr.Dataset or sdba.adjustment.QuantilePreservingAnalogDownscaling
        Trained ``xclim.sdba.adjustment.QuantilePreservingAnalogDownscaling``, or
        Dataset representation that will instantiate
        ``xclim.sdba.adjustment.QuantilePreservingAnalogDownscaling``.
    variable : str
        Target variable in `simulation` to downscale. Downscaled output will share the
        same name.

    Returns
    -------
    out : xr.Dataset
        QPLAD-downscaled values from `simulation`. May be a lazy-evaluated future, not
        yet computed.
    """
    variable = str(variable)

    if isinstance(qplad, xr.Dataset):
        qplad = sdba.adjustment.QuantilePreservingAnalogDownscaling.from_dataset(qplad)

    out = qplad.adjust(simulation[variable]).to_dataset(name=variable)

    out = out.transpose(*simulation[variable].dims)
    # Overwrite QPLAD output attrs with input simulation attrs.
    out.attrs = simulation.attrs
    for k, v in simulation.variables.items():
        if k in out:
            out[k].attrs = v.attrs

    return out


def apply_bias_correction(
    gcm_training_ds,
    obs_training_ds,
    gcm_predict_ds,
    train_variable,
    out_variable,
    method,
):

    """Bias correct input model data using specified method,
       using either monthly or +/- 15 day time grouping. Currently
       the QDM method is supported.

    Parameters
    ----------
    gcm_training_ds : Dataset
        training model data for building quantile map
    obs_training_ds : Dataset
        observation data for building quantile map
    gcm_predict_ds : Dataset
        future model data to be bias corrected
    train_variable : str
        variable name used in training data
    out_variable : str
        variable name used in downscaled output
    method : {"QDM"}
        method to be used in the applied bias correction

    Returns
    -------
    ds_predicted : xr.Dataset
        Dataset that has been bias corrected.
    """

    if method == "QDM":
        # instantiates a grouper class that groups by day of the year
        # centered window: +/-15 day group
        group = sdba.Grouper("time.dayofyear", window=31)
        model = sdba.adjustment.QuantileDeltaMapping.train(
            ref=obs_training_ds[train_variable],
            hist=gcm_training_ds[train_variable],
            group=group,
            kind="+",
        )
        predicted = model.adjust(sim=gcm_predict_ds[train_variable])
    else:
        raise ValueError("this method is not supported")
    ds_predicted = predicted.to_dataset(name=out_variable)
    return ds_predicted


def apply_downscaling(
    bc_ds,
    obs_climo_coarse,
    obs_climo_fine,
    train_variable,
    out_variable,
    method,
    domain_fine,
    weights_path=None,
):

    """Downscale input bias corrected data using specified method.
       Currently only the BCSD method for spatial disaggregation is
       supported.

    Parameters
    ----------
    bc_ds : Dataset
        Model data that has already been bias corrected.
    obs_climo_coarse : Dataset
        Observation climatologies at coarse resolution.
    obs_climo_fine : Dataset
        Observation climatologies at fine resolution.
    train_variable : str
        Variable name used in obs data.
    out_variable : str
        Variable name used in downscaled output.
    method : {"BCSD"}
        Vethod to be used in the applied downscaling.
    domain_fine : Dataset
        Domain that specifies the fine resolution grid to downscale to.
    weights_path : str or None, optional
        Path to the weights file, used for downscaling to fine resolution.

    Returns
    -------
    af_fine : xr.Dataset
        A dataset of adjustment factors at fine resolution used in downscaling.
    ds_downscaled : xr.Dataset
        A model dataset that has been downscaled from the bias correction
        resolution to specified domain file resolution.
    """

    if method == "BCSD":
        model = SpatialDisaggregator(var=train_variable)
        af_coarse = model.fit(bc_ds, obs_climo_coarse, var_name=train_variable)

        # regrid adjustment factors
        # BCSD uses bilinear interpolation for both temperature and precip to
        # regrid adjustment factors
        af_fine = xesmf_regrid(af_coarse, domain_fine, "bilinear", weights_path)

        # apply adjustment factors
        predicted = model.predict(
            af_fine, obs_climo_fine[train_variable], var_name=train_variable
        )
    else:
        raise ValueError("this method is not supported")

    ds_downscaled = predicted.to_dataset(name=out_variable)
    return af_fine, ds_downscaled


def build_xesmf_weights_file(x, domain, method, filename=None):
    """Build ESMF weights file for regridding x to a global grid

    Parameters
    ----------
    x : xr.Dataset
    domain : xr.Dataset
        Domain to regrid to.
    method : str
        Method of regridding. Passed to ``xesmf.Regridder``.
    filename : optional
        Local path to output netCDF weights file.

    Returns
    -------
    outfilename : str
        Path to resulting weights file.
    """
    out = xe.Regridder(
        x,
        domain,
        method=method,
        filename=filename,
    )
    return str(out.filename)


def _add_cyclic(ds, dim):
    """
    Adds wrap-around, appending first value to end of data for named dimension.

    Basically an xarray version of ``cartopy.util.add_cyclic_point()``.
    """
    return ds.map(
        lambda x, d: xr.concat([x, x.isel({d: 0})], dim=d),
        keep_attrs=True,
        d=str(dim),
    )


def xesmf_regrid(
    x, domain, method, weights_path=None, astype=None, add_cyclic=None, keep_attrs=True
):
    """
    Regrid a Dataset.

    Parameters
    ----------
    x : xr.Dataset
    domain : xr.Dataset
        Domain to regrid to.
    method : str
        Method of regridding. Passed to ``xesmf.Regridder``.
    weights_path : str, optional
        Local path to netCDF file of pre-calculated XESMF regridding weights.
    astype : str, numpy.dtype, or None, optional
        Typecode or data-type to which the regridded output is cast.
    add_cyclic : str, or None, optional
        Add cyclic point (aka wrap-around pixel) to given dimension before
        regridding. Useful for avoiding dateline artifacts along longitude
        in global datasets.
    keep_attrs : bool, optional
        Whether to pass attrs from input to regridded output.

    Returns
    -------
    xr.Dataset
    """
    if add_cyclic:
        x = _add_cyclic(x, add_cyclic)

    regridder = xe.Regridder(
        x,
        domain,
        method=method,
        filename=weights_path,
    )
    if astype:
        return regridder(x, keep_attrs=keep_attrs).astype(astype)
    return regridder(x, keep_attrs=keep_attrs)


def standardize_gcm(ds, leapday_removal=True):
    """

    Parameters
    ----------
    ds : xr.Dataset
    leapday_removal : bool, optional

    Returns
    -------
    xr.Dataset
    """
    # Remove cruft coordinates, variables, dims.
    cruft_vars = ("height", "member_id", "time_bnds")

    dims_to_squeeze = []
    coords_to_drop = []
    for v in cruft_vars:
        if v in ds.dims:
            dims_to_squeeze.append(v)
        elif v in ds.coords:
            coords_to_drop.append(v)

    ds_cleaned = ds.squeeze(dims_to_squeeze, drop=True).reset_coords(
        coords_to_drop, drop=True
    )

    # Cleanup time.

    # if variable is precip, need to update units to mm day-1
    if "pr" in ds_cleaned.variables:
        # units should be kg/m2/s in CMIP6 output
        if ds_cleaned["pr"].units == "kg m-2 s-1":
            # convert to mm/day
            mmday_conversion = 24 * 60 * 60
            ds_cleaned["pr"] = ds_cleaned["pr"] * mmday_conversion
            # update units attribute
            ds_cleaned["pr"].attrs["units"] = "mm day-1"
        else:
            # we want this to fail, as pr units are something we don't expect
            raise ValueError("check units: pr units attribute is not kg m-2 s-1")

    cal = get_calendar(ds)

    if (
        cal == "360_day" or leapday_removal
    ):  # calendar conversion is necessary in either case
        # if calendar is just integers, xclim cannot understand it
        if ds.time.dtype == "int64":
            ds_cleaned["time"] = xr.decode_cf(ds_cleaned).time
        if cal == "360_day":
            if leapday_removal:  # 360 day -> noleap
                ds_converted = xclim_convert_360day_calendar_interpolate(
                    ds=ds, target="noleap", align_on="random", interpolation="linear"
                )
            else:  # 360 day -> standard
                ds_converted = xclim_convert_360day_calendar_interpolate(
                    ds=ds, target="standard", align_on="random", interpolation="linear"
                )
        else:  # any -> noleap
            # remove leap days and update calendar
            ds_converted = xclim_remove_leapdays(ds_cleaned)

        # rechunk, otherwise chunks are different sizes
        ds_out = ds_converted.chunk(
            {"time": 730, "lat": len(ds.lat), "lon": len(ds.lon)}
        )

    else:
        ds_out = ds_cleaned

    return ds_out


def xclim_units_any2pint(ds, var):
    """
    Parameters
    ----------
    ds : xr.Dataset
    var : str

    Returns
    -------
    xr.Dataset with `var` units str attribute converted to xclim's pint registry format
    """
    ds[var].attrs["units"] = str(xclim_units.units2pint(ds[var].attrs["units"]))
    return ds


def xclim_units_pint2cf(ds, var):
    """
    Parameters
    ----------
    ds : xr.Dataset
    var : str

    Returns
    -------
    xr.Dataset with `var` units str attribute converted to CF format
    """
    ds[var].attrs["units"] = xclim_units.pint2cfunits(
        xclim_units.units2pint(ds[var].attrs["units"])
    )
    return ds


def xclim_remove_leapdays(ds):
    """

    Parameters
    ----------
    ds : xr.Dataset

    Returns
    -------
    xr.Dataset
    """
    ds_noleap = convert_calendar(ds, target="noleap")
    return ds_noleap


def xclim_convert_360day_calendar_interpolate(
    ds,
    target="noleap",
    align_on="random",
    interpolation="linear",
    return_indices=False,
    ignore_nans=True,
):
    """
    Parameters
    ----------
    ds : xr.Dataset
    target : str
        see xclim.core.calendar.convert_calendar
    align_on : str
        this determines which days in the calendar will have missing values or will be the product of interpolation, if there is.
        It could be every year the same calendar days, or the days could randomly change. see xclim.core.calendar.convert_calendar
    interpolation : None or str
        passed to xr.Dataset.interpolate_na if not None
    return_indices : bool
        on top of the converted dataset, return a list of the array indices identifying values that were inserted.
        This assumes there were no NaNs before conversion.
    ignore_nans : bool
        if False and there are any NaNs in `ds` variables, an assertion error will be raised. NaNs are ignored otherwise.
    Returns
    -------
    tuple(xr.Dataset, xr.Dataset) if return_indices is True, xr.Dataset otherwise.

    Notes
    -----
    The default values of `target`, `align_on` and `interpolation` mean that our default approach is equivalent to that of the LOCA
    calendar conversion [1] for conversion from 360 days calendars to noleap calendars. In that approach, 5 calendar days are added (noleap
    calendars always have 365 days) to each year. But those calendar days are not necessarily those that will have their value be the product
    of interpolation. The days for which we interpolate are selected randomly every block of 72 days, so that they change every year.

    [1] http://loca.ucsd.edu/loca-calendar/
    """

    if get_calendar(ds) != "360_day":
        raise ValueError(
            "tried to use 360 day calendar conversion for a non-360-day calendar dataset"
        )

    if not ignore_nans:
        for var in ds:
            assert (
                ds[var].isnull().sum() == 0
            ), "360 days calendar conversion with interpolation : there are nans !"

    ds_converted = convert_calendar(
        ds, target=target, align_on=align_on, missing=np.NaN
    )

    if interpolation:
        ds_out = ds_converted.interpolate_na("time", interpolation)
    else:
        ds_out = ds_converted

    if return_indices:
        return (ds_out, xr.ufuncs.isnan(ds_converted))
    else:
        return ds_out


def apply_wet_day_frequency_correction(ds, process):
    """

    Parameters
    ----------
    ds : xr.Dataset
    process : {"pre", "post"}

    Returns
    -------
    xr.Dataset

    Notes
    -------
    [1] A.J. Cannon, S.R. Sobie, & T.Q. Murdock, "Bias correction of GCM
        precipitation by quantile mapping: How well do methods preserve
        changes in quantiles and extremes?", Journal of Climate, vol.
        28, Issue 7, pp. 6938-6959.
    """
    threshold = 0.05  # mm/day
    low = 1e-16
    if process == "pre":
        ds_corrected = ds.where(ds != 0.0, np.random.uniform(low=low, high=threshold))
    elif process == "post":
        ds_corrected = ds.where(ds >= threshold, 0.0)
    else:
        raise ValueError("this processing option is not implemented")
    return ds_corrected


def apply_small_dtr_correction(ds, threshold):
    """
    Converts all diurnal temperature range (DTR) values below a threshold
    to the threshold value.

    Parameters
    ----------
    ds : xr.Dataset
    threshold : int or float

    Returns
    -------
    xr.Dataset

    """

    ds_corrected = ds.where(ds >= threshold, threshold)
    return ds_corrected


def validate_dataset(ds, var, data_type, time_period="future"):
    """
    Validate a Dataset. Valid for CMIP6, bias corrected and downscaled.

    Raises AssertionError when validation fails.

    Parameters
    ----------
    ds : xr.Dataset
    var : {"tasmax", "tasmin", "dtr", "pr"}
        Variable in Dataset to validate.
    data_type : {"cmip6", "bias_corrected", "downscaled"}
        Type of data output to validate.
    time_period : {"historical", "future"}
        Time period of data that will be validated.
    """
    # This is pretty rough but works to communicate the idea.
    # Consider having failed tests raise something like ValidationError rather
    # than AssertionErrors.

    # These only read in Zarr Store metadata -- not memory intensive.
    _test_variable_names(ds, var)
    _test_timesteps(ds, data_type, time_period)

    # Other test are done on annual selections with dask.delayed to
    # avoid large memory errors. xr.map_blocks had trouble with this.
    @dask.delayed
    def memory_intensive_tests(ds, v, t):
        d = ds.sel(time=str(t))

        _test_for_nans(d, v)

        if v == "tasmin":
            _test_temp_range(d, v)
        elif v == "tasmax":
            _test_temp_range(d, v)
        elif v == "dtr":
            _test_dtr_range(d, v)
            _test_negative_values(d, v)
        elif v == "pr":
            _test_negative_values(d, v)
            _test_maximum_precip(d, v)
        else:
            raise ValueError(f"Argument {v=} not recognized")

        # Assumes error thrown if had problem before this.
        return True

    results = []
    for t in np.unique(ds["time"].dt.year.data):
        logger.debug(f"Validating year {t}")
        results.append(memory_intensive_tests(ds, var, t))
    results = dask.compute(*results)
    assert all(results)  # Likely don't need this
    return True


def _test_for_nans(ds, var):
    """
    Tests for presence of NaNs
    """
    assert ds[var].isnull().sum() == 0, "there are nans!"


def _test_timesteps(ds, data_type, time_period):
    """
    Tests that Dataset contains the correct number of timesteps (number of days on a noleap calendar)
    for the data_type/time_period combination.
    """
    if time_period == "future":
        # bias corrected/downscaled data has 2015 - 2099 or 2100 depending on the model
        # CMIP6 future data has an additional ten years from the historical model run
        if data_type == "cmip6":
            assert (
                len(ds.time) >= 35040  # some CMIP6 data ends in 2099
            ), "projection {} file is missing timesteps, has {}".format(
                data_type, len(ds.time)
            )
            if len(ds.time) > 35405:
                warnings.warn(
                    "projection {} file has excess timesteps, has {}".format(
                        data_type, len(ds.time)
                    )
                )
        else:
            assert (
                len(ds.time) >= 31025  # 2015 - 2099
            ), "projection {} file is missing timesteps, has {}".format(
                data_type, len(ds.time)
            )
            if len(ds.time) > 31390:  # 2015 - 2100
                warnings.warn(
                    "projection {} file has excess timesteps, has {}".format(
                        data_type, len(ds.time)
                    )
                )

    elif time_period == "historical":
        # bias corrected/downscaled data should have 1950 - 2014
        # CMIP6 historical data has an additional ten years from SSP 370 (or 245 if 370 not available)
        if data_type == "cmip6":
            assert (
                len(ds.time) >= 27740
            ), "historical {} file is missing timesteps, has {}".format(
                data_type, len(ds.time)
            )
            if len(ds.time) > 27740:
                warnings.warn(
                    "historical {} file has excess timesteps, has {}".format(
                        data_type, len(ds.time)
                    )
                )
        else:
            assert (
                len(ds.time) >= 23725
            ), "historical {} file is missing timesteps, has {}".format(
                data_type, len(ds.time)
            )
            if len(ds.time) > 23725:
                warnings.warn(
                    "historical {} file has excess timesteps, has {}".format(
                        data_type, len(ds.time)
                    )
                )


def _test_variable_names(ds, var):
    """
    Test that the correct variable name exists in the file
    """
    assert var in ds.var(), "{} not in Dataset".format(var)


def _test_temp_range(ds, var):
    """
    Ensure temperature values are in a valid range
    """
    assert (ds[var].min() > 150) and (
        ds[var].max() < 360
    ), "{} values are invalid".format(var)


def _test_dtr_range(ds, var):
    """
    Ensure DTR values are in a valid range
    """
    assert (ds[var].min() > 0) and (
        ds[var].max() < 70
    ), "diurnal temperature range values are invalid"


def _test_negative_values(ds, var):
    """
    Tests for presence of negative values
    """
    # this is not set to 0 to deal with floating point error
    assert ds[var].where(ds[var] < -0.001).count() == 0, "there are negative values!"


def _test_maximum_precip(ds, var):
    """
    Tests that max precip is reasonable
    """
    threshold = 2000  # in mm, max observed is 1.825m --> maximum occurs between 0.5-0.8
    assert (
        ds[var].where(ds[var] > threshold).count() == 0
    ), "maximum precip exceeds 2000mm"<|MERGE_RESOLUTION|>--- conflicted
+++ resolved
@@ -12,12 +12,8 @@
 import xarray as xr
 from xclim import sdba, set_options
 from xclim.sdba.utils import equally_spaced_nodes
-<<<<<<< HEAD
-from xclim.core.calendar import convert_calendar
 from xclim.core import units as xclim_units
-=======
 from xclim.core.calendar import convert_calendar, get_calendar
->>>>>>> 8e983d4b
 import xesmf as xe
 
 logger = logging.getLogger(__name__)

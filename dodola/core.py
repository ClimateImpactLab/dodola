--- conflicted
+++ resolved
@@ -3,11 +3,9 @@
 Math stuff and business logic goes here. This is the "business logic".
 """
 
-<<<<<<< HEAD
+
 import numpy as np
-=======
 import logging
->>>>>>> d857dddd
 from skdownscale.spatial_models import SpatialDisaggregator
 import xarray as xr
 from xclim import sdba
